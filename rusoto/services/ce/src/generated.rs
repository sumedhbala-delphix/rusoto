--- conflicted
+++ resolved
@@ -1660,13 +1660,8 @@
     pub terminate_recommendation_detail: Option<TerminateRecommendationDetail>,
 }
 
-<<<<<<< HEAD
-/// <p> Enables you to customize recommendations across two attributes. You can choose to view recommendations for instances within the same instance families or across different instance families. You can also choose to view your estimated savings associated with recommendations with consideration of existing Savings Plans or RI benefits, or niether. </p>
+/// <p> Enables you to customize recommendations across two attributes. You can choose to view recommendations for instances within the same instance families or across different instance families. You can also choose to view your estimated savings associated with recommendations with consideration of existing Savings Plans or RI benefits, or neither. </p>
 #[derive(Clone, Debug, Default, Deserialize, PartialEq, Serialize)]
-=======
-/// <p> Enables you to customize recommendations across two attributes. You can choose to view recommendations for instances within the same instance families or across different instance families. You can also choose to view your estimated savings associated with recommendations with consideration of existing Savings Plans or RI benefits, or neither. </p>
-#[derive(Default, Debug, Clone, PartialEq, Serialize, Deserialize)]
->>>>>>> e150e708
 pub struct RightsizingRecommendationConfiguration {
     /// <p> The option to consider RI or Savings Plans discount benefits in your savings calculation. The default value is <code>TRUE</code>. </p>
     #[serde(rename = "BenefitsConsidered")]
