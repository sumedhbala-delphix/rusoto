// =================================================================
//
//                           * WARNING *
//
//                    This file is generated!
//
//  Changes made to this file will be overwritten. If changes are
//  required to the generated code, the service_crategen project
//  must be updated to generate the changes.
//
// =================================================================
#![allow(warnings)]

use futures::future;
use futures::Future;
use rusoto_core::credential::ProvideAwsCredentials;
use rusoto_core::region;
use rusoto_core::request::{BufferedHttpResponse, DispatchSignedRequest};
use rusoto_core::{Client, RusotoError, RusotoFuture};
use std::error::Error;
use std::fmt;

use rusoto_core::proto;
use rusoto_core::signature::SignedRequest;
use serde_json;
/// <p><important> <p> <i> <b>Cost Category is in preview release for AWS Billing and Cost Management and is subject to change. Your use of Cost Categories is subject to the Beta Service Participation terms of the <a href="https://aws.amazon.com/service-terms/">AWS Service Terms</a> (Section 1.10).</b> </i> </p> </important> <p>The structure of Cost Categories. This includes detailed metadata and the set of rules for the <code>CostCategory</code> object.</p></p>
#[derive(Default, Debug, Clone, PartialEq, Deserialize)]
#[cfg_attr(any(test, feature = "serialize_structs"), derive(Serialize))]
pub struct CostCategory {
    /// <p> The unique identifier for your Cost Category. </p>
    #[serde(rename = "CostCategoryArn")]
    pub cost_category_arn: String,
    /// <p> The Cost Category's effective end date.</p>
    #[serde(rename = "EffectiveEnd")]
    #[serde(skip_serializing_if = "Option::is_none")]
    pub effective_end: Option<String>,
    /// <p> The Cost Category's effective start date.</p>
    #[serde(rename = "EffectiveStart")]
    pub effective_start: String,
    #[serde(rename = "Name")]
    pub name: String,
    #[serde(rename = "RuleVersion")]
    pub rule_version: String,
    /// <p> Rules are processed in order. If there are multiple rules that match the line item, then the first rule to match is used to determine that Cost Category value. </p>
    #[serde(rename = "Rules")]
    pub rules: Vec<CostCategoryRule>,
}

/// <p><important> <p> <i> <b>Cost Category is in preview release for AWS Billing and Cost Management and is subject to change. Your use of Cost Categories is subject to the Beta Service Participation terms of the <a href="https://aws.amazon.com/service-terms/">AWS Service Terms</a> (Section 1.10).</b> </i> </p> </important> <p>A reference to a Cost Category containing only enough information to identify the Cost Category.</p> <p>You can use this information to retrieve the full Cost Category information using <code>DescribeCostCategory</code>.</p></p>
#[derive(Default, Debug, Clone, PartialEq, Deserialize)]
#[cfg_attr(any(test, feature = "serialize_structs"), derive(Serialize))]
pub struct CostCategoryReference {
    /// <p> The unique identifier for your Cost Category Reference. </p>
    #[serde(rename = "CostCategoryArn")]
    #[serde(skip_serializing_if = "Option::is_none")]
    pub cost_category_arn: Option<String>,
    /// <p> The Cost Category's effective end date.</p>
    #[serde(rename = "EffectiveEnd")]
    #[serde(skip_serializing_if = "Option::is_none")]
    pub effective_end: Option<String>,
    /// <p> The Cost Category's effective start date.</p>
    #[serde(rename = "EffectiveStart")]
    #[serde(skip_serializing_if = "Option::is_none")]
    pub effective_start: Option<String>,
    #[serde(rename = "Name")]
    #[serde(skip_serializing_if = "Option::is_none")]
    pub name: Option<String>,
}

/// <p><important> <p> <i> <b>Cost Category is in preview release for AWS Billing and Cost Management and is subject to change. Your use of Cost Categories is subject to the Beta Service Participation terms of the <a href="https://aws.amazon.com/service-terms/">AWS Service Terms</a> (Section 1.10).</b> </i> </p> </important> <p>Rules are processed in order. If there are multiple rules that match the line item, then the first rule to match is used to determine that Cost Category value.</p></p>
#[derive(Default, Debug, Clone, PartialEq, Serialize, Deserialize)]
pub struct CostCategoryRule {
    /// <p>An <a href="http://docs.aws.amazon.com/aws-cost-management/latest/APIReference/API_Expression.html">Expression</a> object used to categorize costs. This supports dimensions, Tags, and nested expressions. Currently the only dimensions supported is <code>LINKED_ACCOUNT</code>.</p> <p>Root level <code>OR</code> is not supported. We recommend you create a separate rule instead.</p>
    #[serde(rename = "Rule")]
    pub rule: Expression,
    #[serde(rename = "Value")]
    pub value: String,
}

/// <p><important> <p> <i> <b>Cost Category is in preview release for AWS Billing and Cost Management and is subject to change. Your use of Cost Categories is subject to the Beta Service Participation terms of the <a href="https://aws.amazon.com/service-terms/">AWS Service Terms</a> (Section 1.10).</b> </i> </p> </important> <p>The values that are available for Cost Categories.</p></p>
#[derive(Default, Debug, Clone, PartialEq, Serialize, Deserialize)]
pub struct CostCategoryValues {
    #[serde(rename = "Key")]
    #[serde(skip_serializing_if = "Option::is_none")]
    pub key: Option<String>,
    /// <p>The specific value of the Cost Category.</p>
    #[serde(rename = "Values")]
    #[serde(skip_serializing_if = "Option::is_none")]
    pub values: Option<Vec<String>>,
}

/// <p>The amount of instance usage that a reservation covered.</p>
#[derive(Default, Debug, Clone, PartialEq, Deserialize)]
#[cfg_attr(any(test, feature = "serialize_structs"), derive(Serialize))]
pub struct Coverage {
    /// <p>The amount of cost that the reservation covered.</p>
    #[serde(rename = "CoverageCost")]
    #[serde(skip_serializing_if = "Option::is_none")]
    pub coverage_cost: Option<CoverageCost>,
    /// <p>The amount of instance usage that the reservation covered, in hours.</p>
    #[serde(rename = "CoverageHours")]
    #[serde(skip_serializing_if = "Option::is_none")]
    pub coverage_hours: Option<CoverageHours>,
    /// <p>The amount of instance usage that the reservation covered, in normalized units.</p>
    #[serde(rename = "CoverageNormalizedUnits")]
    #[serde(skip_serializing_if = "Option::is_none")]
    pub coverage_normalized_units: Option<CoverageNormalizedUnits>,
}

/// <p>Reservation coverage for a specified period, in hours.</p>
#[derive(Default, Debug, Clone, PartialEq, Deserialize)]
#[cfg_attr(any(test, feature = "serialize_structs"), derive(Serialize))]
pub struct CoverageByTime {
    /// <p>The groups of instances that the reservation covered.</p>
    #[serde(rename = "Groups")]
    #[serde(skip_serializing_if = "Option::is_none")]
    pub groups: Option<Vec<ReservationCoverageGroup>>,
    /// <p>The period that this coverage was used over.</p>
    #[serde(rename = "TimePeriod")]
    #[serde(skip_serializing_if = "Option::is_none")]
    pub time_period: Option<DateInterval>,
    /// <p>The total reservation coverage, in hours.</p>
    #[serde(rename = "Total")]
    #[serde(skip_serializing_if = "Option::is_none")]
    pub total: Option<Coverage>,
}

/// <p>How much it cost to run an instance.</p>
#[derive(Default, Debug, Clone, PartialEq, Deserialize)]
#[cfg_attr(any(test, feature = "serialize_structs"), derive(Serialize))]
pub struct CoverageCost {
    /// <p>How much an On-Demand instance cost.</p>
    #[serde(rename = "OnDemandCost")]
    #[serde(skip_serializing_if = "Option::is_none")]
    pub on_demand_cost: Option<String>,
}

/// <p>How long a running instance either used a reservation or was On-Demand.</p>
#[derive(Default, Debug, Clone, PartialEq, Deserialize)]
#[cfg_attr(any(test, feature = "serialize_structs"), derive(Serialize))]
pub struct CoverageHours {
    /// <p>The percentage of instance hours that a reservation covered.</p>
    #[serde(rename = "CoverageHoursPercentage")]
    #[serde(skip_serializing_if = "Option::is_none")]
    pub coverage_hours_percentage: Option<String>,
    /// <p>The number of instance running hours that On-Demand Instances covered.</p>
    #[serde(rename = "OnDemandHours")]
    #[serde(skip_serializing_if = "Option::is_none")]
    pub on_demand_hours: Option<String>,
    /// <p>The number of instance running hours that reservations covered.</p>
    #[serde(rename = "ReservedHours")]
    #[serde(skip_serializing_if = "Option::is_none")]
    pub reserved_hours: Option<String>,
    /// <p>The total instance usage, in hours.</p>
    #[serde(rename = "TotalRunningHours")]
    #[serde(skip_serializing_if = "Option::is_none")]
    pub total_running_hours: Option<String>,
}

/// <p>The amount of instance usage, in normalized units. Normalized units enable you to see your EC2 usage for multiple sizes of instances in a uniform way. For example, suppose you run an xlarge instance and a 2xlarge instance. If you run both instances for the same amount of time, the 2xlarge instance uses twice as much of your reservation as the xlarge instance, even though both instances show only one instance-hour. Using normalized units instead of instance-hours, the xlarge instance used 8 normalized units, and the 2xlarge instance used 16 normalized units.</p> <p>For more information, see <a href="https://docs.aws.amazon.com/AWSEC2/latest/UserGuide/ri-modifying.html">Modifying Reserved Instances</a> in the <i>Amazon Elastic Compute Cloud User Guide for Linux Instances</i>.</p>
#[derive(Default, Debug, Clone, PartialEq, Deserialize)]
#[cfg_attr(any(test, feature = "serialize_structs"), derive(Serialize))]
pub struct CoverageNormalizedUnits {
    /// <p>The percentage of your used instance normalized units that a reservation covers.</p>
    #[serde(rename = "CoverageNormalizedUnitsPercentage")]
    #[serde(skip_serializing_if = "Option::is_none")]
    pub coverage_normalized_units_percentage: Option<String>,
    /// <p>The number of normalized units that are covered by On-Demand Instances instead of a reservation.</p>
    #[serde(rename = "OnDemandNormalizedUnits")]
    #[serde(skip_serializing_if = "Option::is_none")]
    pub on_demand_normalized_units: Option<String>,
    /// <p>The number of normalized units that a reservation covers.</p>
    #[serde(rename = "ReservedNormalizedUnits")]
    #[serde(skip_serializing_if = "Option::is_none")]
    pub reserved_normalized_units: Option<String>,
    /// <p>The total number of normalized units that you used.</p>
    #[serde(rename = "TotalRunningNormalizedUnits")]
    #[serde(skip_serializing_if = "Option::is_none")]
    pub total_running_normalized_units: Option<String>,
}

#[derive(Default, Debug, Clone, PartialEq, Serialize)]
pub struct CreateCostCategoryDefinitionRequest {
    #[serde(rename = "Name")]
    pub name: String,
    #[serde(rename = "RuleVersion")]
    pub rule_version: String,
    /// <p> Rules are processed in order. If there are multiple rules that match the line item, then the first rule to match is used to determine that Cost Category value. </p>
    #[serde(rename = "Rules")]
    pub rules: Vec<CostCategoryRule>,
}

#[derive(Default, Debug, Clone, PartialEq, Deserialize)]
#[cfg_attr(any(test, feature = "serialize_structs"), derive(Serialize))]
pub struct CreateCostCategoryDefinitionResponse {
    /// <p> The unique identifier for your newly created Cost Category. </p>
    #[serde(rename = "CostCategoryArn")]
    #[serde(skip_serializing_if = "Option::is_none")]
    pub cost_category_arn: Option<String>,
    /// <p> The Cost Category's effective start date. </p>
    #[serde(rename = "EffectiveStart")]
    #[serde(skip_serializing_if = "Option::is_none")]
    pub effective_start: Option<String>,
}

/// <p>Context about the current instance.</p>
#[derive(Default, Debug, Clone, PartialEq, Deserialize)]
#[cfg_attr(any(test, feature = "serialize_structs"), derive(Serialize))]
pub struct CurrentInstance {
    /// <p> The currency code that Amazon Web Services used to calculate the costs for this instance.</p>
    #[serde(rename = "CurrencyCode")]
    #[serde(skip_serializing_if = "Option::is_none")]
    pub currency_code: Option<String>,
    /// <p> Current On Demand cost of operating this instance on a monthly basis.</p>
    #[serde(rename = "MonthlyCost")]
    #[serde(skip_serializing_if = "Option::is_none")]
    pub monthly_cost: Option<String>,
    /// <p> Number of hours during the lookback period billed at On Demand rates.</p>
    #[serde(rename = "OnDemandHoursInLookbackPeriod")]
    #[serde(skip_serializing_if = "Option::is_none")]
    pub on_demand_hours_in_lookback_period: Option<String>,
    /// <p> Number of hours during the lookback period covered by reservations.</p>
    #[serde(rename = "ReservationCoveredHoursInLookbackPeriod")]
    #[serde(skip_serializing_if = "Option::is_none")]
    pub reservation_covered_hours_in_lookback_period: Option<String>,
    /// <p> Details about the resource and utilization.</p>
    #[serde(rename = "ResourceDetails")]
    #[serde(skip_serializing_if = "Option::is_none")]
    pub resource_details: Option<ResourceDetails>,
    /// <p>Resource ID of the current instance.</p>
    #[serde(rename = "ResourceId")]
    #[serde(skip_serializing_if = "Option::is_none")]
    pub resource_id: Option<String>,
    /// <p> Utilization information of the current instance during the lookback period.</p>
    #[serde(rename = "ResourceUtilization")]
    #[serde(skip_serializing_if = "Option::is_none")]
    pub resource_utilization: Option<ResourceUtilization>,
    /// <p>Number of hours during the lookback period covered by Savings Plans.</p>
    #[serde(rename = "SavingsPlansCoveredHoursInLookbackPeriod")]
    #[serde(skip_serializing_if = "Option::is_none")]
    pub savings_plans_covered_hours_in_lookback_period: Option<String>,
    /// <p>Cost allocation resource tags applied to the instance.</p>
    #[serde(rename = "Tags")]
    #[serde(skip_serializing_if = "Option::is_none")]
    pub tags: Option<Vec<TagValues>>,
    /// <p> The total number of hours the instance ran during the lookback period.</p>
    #[serde(rename = "TotalRunningHoursInLookbackPeriod")]
    #[serde(skip_serializing_if = "Option::is_none")]
    pub total_running_hours_in_lookback_period: Option<String>,
}

/// <p>The time period that you want the usage and costs for. </p>
#[derive(Default, Debug, Clone, PartialEq, Serialize, Deserialize)]
pub struct DateInterval {
    /// <p>The end of the time period that you want the usage and costs for. The end date is exclusive. For example, if <code>end</code> is <code>2017-05-01</code>, AWS retrieves cost and usage data from the start date up to, but not including, <code>2017-05-01</code>.</p>
    #[serde(rename = "End")]
    pub end: String,
    /// <p>The beginning of the time period that you want the usage and costs for. The start date is inclusive. For example, if <code>start</code> is <code>2017-01-01</code>, AWS retrieves cost and usage data starting at <code>2017-01-01</code> up to the end date.</p>
    #[serde(rename = "Start")]
    pub start: String,
}

#[derive(Default, Debug, Clone, PartialEq, Serialize)]
<<<<<<< HEAD
#[cfg_attr(feature = "deserialize_structs", derive(Deserialize))]
=======
pub struct DeleteCostCategoryDefinitionRequest {
    /// <p> The unique identifier for your Cost Category. </p>
    #[serde(rename = "CostCategoryArn")]
    pub cost_category_arn: String,
}

#[derive(Default, Debug, Clone, PartialEq, Deserialize)]
#[cfg_attr(any(test, feature = "serialize_structs"), derive(Serialize))]
pub struct DeleteCostCategoryDefinitionResponse {
    /// <p> The unique identifier for your Cost Category. </p>
    #[serde(rename = "CostCategoryArn")]
    #[serde(skip_serializing_if = "Option::is_none")]
    pub cost_category_arn: Option<String>,
    /// <p> The effective end date of the Cost Category as a result of deleting it. No costs after this date will be categorized by the deleted Cost Category. </p>
    #[serde(rename = "EffectiveEnd")]
    #[serde(skip_serializing_if = "Option::is_none")]
    pub effective_end: Option<String>,
}

#[derive(Default, Debug, Clone, PartialEq, Serialize)]
pub struct DescribeCostCategoryDefinitionRequest {
    /// <p> The unique identifier for your Cost Category. </p>
    #[serde(rename = "CostCategoryArn")]
    pub cost_category_arn: String,
    /// <p> The date when the Cost Category was effective. </p>
    #[serde(rename = "EffectiveOn")]
    #[serde(skip_serializing_if = "Option::is_none")]
    pub effective_on: Option<String>,
}

#[derive(Default, Debug, Clone, PartialEq, Deserialize)]
#[cfg_attr(any(test, feature = "serialize_structs"), derive(Serialize))]
pub struct DescribeCostCategoryDefinitionResponse {
    #[serde(rename = "CostCategory")]
    #[serde(skip_serializing_if = "Option::is_none")]
    pub cost_category: Option<CostCategory>,
}

/// <p>The metadata that you can use to filter and group your results. You can use <code>GetDimensionValues</code> to find specific values.</p>
#[derive(Default, Debug, Clone, PartialEq, Serialize, Deserialize)]
>>>>>>> 36d57c13
pub struct DimensionValues {
    /// <p>The names of the metadata types that you can use to filter and group your results. For example, <code>AZ</code> returns a list of Availability Zones.</p>
    #[serde(rename = "Key")]
    #[serde(skip_serializing_if = "Option::is_none")]
    pub key: Option<String>,
    /// <p>The metadata values that you can use to filter and group your results. You can use <code>GetDimensionValues</code> to find specific values.</p> <p>Valid values for the <code>SERVICE</code> dimension are <code>Amazon Elastic Compute Cloud - Compute</code>, <code>Amazon Elasticsearch Service</code>, <code>Amazon ElastiCache</code>, <code>Amazon Redshift</code>, and <code>Amazon Relational Database Service</code>.</p>
    #[serde(rename = "Values")]
    #[serde(skip_serializing_if = "Option::is_none")]
    pub values: Option<Vec<String>>,
}

/// <p>The metadata of a specific type that you can use to filter and group your results. You can use <code>GetDimensionValues</code> to find specific values.</p>
#[derive(Default, Debug, Clone, PartialEq, Deserialize)]
#[cfg_attr(any(test, feature = "serialize_structs"), derive(Serialize))]
pub struct DimensionValuesWithAttributes {
    /// <p>The attribute that applies to a specific <code>Dimension</code>.</p>
    #[serde(rename = "Attributes")]
    #[serde(skip_serializing_if = "Option::is_none")]
    pub attributes: Option<::std::collections::HashMap<String, String>>,
    /// <p>The value of a dimension with a specific attribute.</p>
    #[serde(rename = "Value")]
    #[serde(skip_serializing_if = "Option::is_none")]
    pub value: Option<String>,
}

/// <p>Details about the Amazon EC2 instances that AWS recommends that you purchase.</p>
#[derive(Default, Debug, Clone, PartialEq, Deserialize)]
#[cfg_attr(any(test, feature = "serialize_structs"), derive(Serialize))]
pub struct EC2InstanceDetails {
    /// <p>The Availability Zone of the recommended reservation.</p>
    #[serde(rename = "AvailabilityZone")]
    #[serde(skip_serializing_if = "Option::is_none")]
    pub availability_zone: Option<String>,
    /// <p>Whether the recommendation is for a current-generation instance. </p>
    #[serde(rename = "CurrentGeneration")]
    #[serde(skip_serializing_if = "Option::is_none")]
    pub current_generation: Option<bool>,
    /// <p>The instance family of the recommended reservation.</p>
    #[serde(rename = "Family")]
    #[serde(skip_serializing_if = "Option::is_none")]
    pub family: Option<String>,
    /// <p>The type of instance that AWS recommends.</p>
    #[serde(rename = "InstanceType")]
    #[serde(skip_serializing_if = "Option::is_none")]
    pub instance_type: Option<String>,
    /// <p>The platform of the recommended reservation. The platform is the specific combination of operating system, license model, and software on an instance.</p>
    #[serde(rename = "Platform")]
    #[serde(skip_serializing_if = "Option::is_none")]
    pub platform: Option<String>,
    /// <p>The AWS Region of the recommended reservation.</p>
    #[serde(rename = "Region")]
    #[serde(skip_serializing_if = "Option::is_none")]
    pub region: Option<String>,
    /// <p>Whether the recommended reservation is size flexible.</p>
    #[serde(rename = "SizeFlexEligible")]
    #[serde(skip_serializing_if = "Option::is_none")]
    pub size_flex_eligible: Option<bool>,
    /// <p>Whether the recommended reservation is dedicated or shared.</p>
    #[serde(rename = "Tenancy")]
    #[serde(skip_serializing_if = "Option::is_none")]
    pub tenancy: Option<String>,
}

/// <p> Details on the Amazon EC2 Resource.</p>
#[derive(Default, Debug, Clone, PartialEq, Deserialize)]
#[cfg_attr(any(test, feature = "serialize_structs"), derive(Serialize))]
pub struct EC2ResourceDetails {
    /// <p> Hourly public On Demand rate for the instance type.</p>
    #[serde(rename = "HourlyOnDemandRate")]
    #[serde(skip_serializing_if = "Option::is_none")]
    pub hourly_on_demand_rate: Option<String>,
    /// <p> The type of Amazon Web Services instance.</p>
    #[serde(rename = "InstanceType")]
    #[serde(skip_serializing_if = "Option::is_none")]
    pub instance_type: Option<String>,
    /// <p> Memory capacity of Amazon Web Services instance.</p>
    #[serde(rename = "Memory")]
    #[serde(skip_serializing_if = "Option::is_none")]
    pub memory: Option<String>,
    /// <p> Network performance capacity of the Amazon Web Services instance.</p>
    #[serde(rename = "NetworkPerformance")]
    #[serde(skip_serializing_if = "Option::is_none")]
    pub network_performance: Option<String>,
    /// <p> The platform of the Amazon Web Services instance. The platform is the specific combination of operating system, license model, and software on an instance.</p>
    #[serde(rename = "Platform")]
    #[serde(skip_serializing_if = "Option::is_none")]
    pub platform: Option<String>,
    /// <p> The Amazon Web Services Region of the instance.</p>
    #[serde(rename = "Region")]
    #[serde(skip_serializing_if = "Option::is_none")]
    pub region: Option<String>,
    /// <p> The SKU of the product.</p>
    #[serde(rename = "Sku")]
    #[serde(skip_serializing_if = "Option::is_none")]
    pub sku: Option<String>,
    /// <p> The disk storage of the Amazon Web Services instance (Not EBS storage).</p>
    #[serde(rename = "Storage")]
    #[serde(skip_serializing_if = "Option::is_none")]
    pub storage: Option<String>,
    /// <p> Number of VCPU cores in the Amazon Web Services instance type.</p>
    #[serde(rename = "Vcpu")]
    #[serde(skip_serializing_if = "Option::is_none")]
    pub vcpu: Option<String>,
}

/// <p> Utilization metrics of the instance. </p>
#[derive(Default, Debug, Clone, PartialEq, Deserialize)]
#[cfg_attr(any(test, feature = "serialize_structs"), derive(Serialize))]
pub struct EC2ResourceUtilization {
    /// <p> Maximum observed or expected CPU utilization of the instance.</p>
    #[serde(rename = "MaxCpuUtilizationPercentage")]
    #[serde(skip_serializing_if = "Option::is_none")]
    pub max_cpu_utilization_percentage: Option<String>,
    /// <p> Maximum observed or expected memory utilization of the instance.</p>
    #[serde(rename = "MaxMemoryUtilizationPercentage")]
    #[serde(skip_serializing_if = "Option::is_none")]
    pub max_memory_utilization_percentage: Option<String>,
    /// <p> Maximum observed or expected storage utilization of the instance (does not measure EBS storage).</p>
    #[serde(rename = "MaxStorageUtilizationPercentage")]
    #[serde(skip_serializing_if = "Option::is_none")]
    pub max_storage_utilization_percentage: Option<String>,
}

/// <p>The Amazon EC2 hardware specifications that you want AWS to provide recommendations for.</p>
#[derive(Default, Debug, Clone, PartialEq, Serialize, Deserialize)]
pub struct EC2Specification {
    /// <p>Whether you want a recommendation for standard or convertible reservations.</p>
    #[serde(rename = "OfferingClass")]
    #[serde(skip_serializing_if = "Option::is_none")]
    pub offering_class: Option<String>,
}

/// <p>Details about the Amazon ES instances that AWS recommends that you purchase.</p>
#[derive(Default, Debug, Clone, PartialEq, Deserialize)]
#[cfg_attr(any(test, feature = "serialize_structs"), derive(Serialize))]
pub struct ESInstanceDetails {
    /// <p>Whether the recommendation is for a current-generation instance.</p>
    #[serde(rename = "CurrentGeneration")]
    #[serde(skip_serializing_if = "Option::is_none")]
    pub current_generation: Option<bool>,
    /// <p>The class of instance that AWS recommends.</p>
    #[serde(rename = "InstanceClass")]
    #[serde(skip_serializing_if = "Option::is_none")]
    pub instance_class: Option<String>,
    /// <p>The size of instance that AWS recommends.</p>
    #[serde(rename = "InstanceSize")]
    #[serde(skip_serializing_if = "Option::is_none")]
    pub instance_size: Option<String>,
    /// <p>The AWS Region of the recommended reservation.</p>
    #[serde(rename = "Region")]
    #[serde(skip_serializing_if = "Option::is_none")]
    pub region: Option<String>,
    /// <p>Whether the recommended reservation is size flexible.</p>
    #[serde(rename = "SizeFlexEligible")]
    #[serde(skip_serializing_if = "Option::is_none")]
    pub size_flex_eligible: Option<bool>,
}

/// <p>Details about the Amazon ElastiCache instances that AWS recommends that you purchase.</p>
#[derive(Default, Debug, Clone, PartialEq, Deserialize)]
#[cfg_attr(any(test, feature = "serialize_structs"), derive(Serialize))]
pub struct ElastiCacheInstanceDetails {
    /// <p>Whether the recommendation is for a current generation instance.</p>
    #[serde(rename = "CurrentGeneration")]
    #[serde(skip_serializing_if = "Option::is_none")]
    pub current_generation: Option<bool>,
    /// <p>The instance family of the recommended reservation.</p>
    #[serde(rename = "Family")]
    #[serde(skip_serializing_if = "Option::is_none")]
    pub family: Option<String>,
    /// <p>The type of node that AWS recommends.</p>
    #[serde(rename = "NodeType")]
    #[serde(skip_serializing_if = "Option::is_none")]
    pub node_type: Option<String>,
    /// <p>The description of the recommended reservation.</p>
    #[serde(rename = "ProductDescription")]
    #[serde(skip_serializing_if = "Option::is_none")]
    pub product_description: Option<String>,
    /// <p>The AWS Region of the recommended reservation.</p>
    #[serde(rename = "Region")]
    #[serde(skip_serializing_if = "Option::is_none")]
    pub region: Option<String>,
    /// <p>Whether the recommended reservation is size flexible.</p>
    #[serde(rename = "SizeFlexEligible")]
    #[serde(skip_serializing_if = "Option::is_none")]
    pub size_flex_eligible: Option<bool>,
}

<<<<<<< HEAD
/// <p><p>Use <code>Expression</code> to filter by cost or by usage. There are two patterns: </p> <ul> <li> <p>Simple dimension values - You can set the dimension name and values for the filters that you plan to use. For example, you can filter for <code>REGION==us-east-1 OR REGION==us-west-1</code>. The <code>Expression</code> for that looks like this:</p> <p> <code>{ &quot;Dimensions&quot;: { &quot;Key&quot;: &quot;REGION&quot;, &quot;Values&quot;: [ &quot;us-east-1&quot;, “us-west-1” ] } }</code> </p> <p>The list of dimension values are OR&#39;d together to retrieve cost or usage data. You can create <code>Expression</code> and <code>DimensionValues</code> objects using either <code>with<em></code> methods or <code>set</em></code> methods in multiple lines. </p> </li> <li> <p>Compound dimension values with logical operations - You can use multiple <code>Expression</code> types and the logical operators <code>AND/OR/NOT</code> to create a list of one or more <code>Expression</code> objects. This allows you to filter on more advanced options. For example, you can filter on <code>((REGION == us-east-1 OR REGION == us-west-1) OR (TAG.Type == Type1)) AND (USAGE<em>TYPE != DataTransfer)</code>. The <code>Expression</code> for that looks like this:</p> <p> <code>{ &quot;And&quot;: [ {&quot;Or&quot;: [ {&quot;Dimensions&quot;: { &quot;Key&quot;: &quot;REGION&quot;, &quot;Values&quot;: [ &quot;us-east-1&quot;, &quot;us-west-1&quot; ] }}, {&quot;Tags&quot;: { &quot;Key&quot;: &quot;TagName&quot;, &quot;Values&quot;: [&quot;Value1&quot;] } } ]}, {&quot;Not&quot;: {&quot;Dimensions&quot;: { &quot;Key&quot;: &quot;USAGE</em>TYPE&quot;, &quot;Values&quot;: [&quot;DataTransfer&quot;] }}} ] } </code> </p> <note> <p>Because each <code>Expression</code> can have only one operator, the service returns an error if more than one is specified. The following example shows an <code>Expression</code> object that creates an error.</p> </note> <p> <code> { &quot;And&quot;: [ ... ], &quot;DimensionValues&quot;: { &quot;Dimension&quot;: &quot;USAGE<em>TYPE&quot;, &quot;Values&quot;: [ &quot;DataTransfer&quot; ] } } </code> </p> </li> </ul> <note> <p>For <code>GetRightsizingRecommendation</code> action, a combination of OR and NOT is not supported. OR is not supported between different dimensions, or dimensions and tags. NOT operators aren&#39;t supported. Dimentions are also limited to <code>LINKED</em>ACCOUNT</code>, <code>REGION</code>, or <code>RIGHTSIZING_TYPE</code>.</p> </note></p>
#[derive(Default, Debug, Clone, PartialEq, Serialize)]
#[cfg_attr(feature = "deserialize_structs", derive(Deserialize))]
=======
/// <p><p>Use <code>Expression</code> to filter by cost or by usage. There are two patterns: </p> <ul> <li> <p>Simple dimension values - You can set the dimension name and values for the filters that you plan to use. For example, you can filter for <code>REGION==us-east-1 OR REGION==us-west-1</code>. The <code>Expression</code> for that looks like this:</p> <p> <code>{ &quot;Dimensions&quot;: { &quot;Key&quot;: &quot;REGION&quot;, &quot;Values&quot;: [ &quot;us-east-1&quot;, “us-west-1” ] } }</code> </p> <p>The list of dimension values are OR&#39;d together to retrieve cost or usage data. You can create <code>Expression</code> and <code>DimensionValues</code> objects using either <code>with<em></code> methods or <code>set</em></code> methods in multiple lines. </p> </li> <li> <p>Compound dimension values with logical operations - You can use multiple <code>Expression</code> types and the logical operators <code>AND/OR/NOT</code> to create a list of one or more <code>Expression</code> objects. This allows you to filter on more advanced options. For example, you can filter on <code>((REGION == us-east-1 OR REGION == us-west-1) OR (TAG.Type == Type1)) AND (USAGE<em>TYPE != DataTransfer)</code>. The <code>Expression</code> for that looks like this:</p> <p> <code>{ &quot;And&quot;: [ {&quot;Or&quot;: [ {&quot;Dimensions&quot;: { &quot;Key&quot;: &quot;REGION&quot;, &quot;Values&quot;: [ &quot;us-east-1&quot;, &quot;us-west-1&quot; ] }}, {&quot;Tags&quot;: { &quot;Key&quot;: &quot;TagName&quot;, &quot;Values&quot;: [&quot;Value1&quot;] } } ]}, {&quot;Not&quot;: {&quot;Dimensions&quot;: { &quot;Key&quot;: &quot;USAGE</em>TYPE&quot;, &quot;Values&quot;: [&quot;DataTransfer&quot;] }}} ] } </code> </p> <note> <p>Because each <code>Expression</code> can have only one operator, the service returns an error if more than one is specified. The following example shows an <code>Expression</code> object that creates an error.</p> </note> <p> <code> { &quot;And&quot;: [ ... ], &quot;DimensionValues&quot;: { &quot;Dimension&quot;: &quot;USAGE<em>TYPE&quot;, &quot;Values&quot;: [ &quot;DataTransfer&quot; ] } } </code> </p> </li> </ul> <note> <p>For <code>GetRightsizingRecommendation</code> action, a combination of OR and NOT is not supported. OR is not supported between different dimensions, or dimensions and tags. NOT operators aren&#39;t supported. Dimensions are also limited to <code>LINKED</em>ACCOUNT</code>, <code>REGION</code>, or <code>RIGHTSIZING_TYPE</code>.</p> </note></p>
#[derive(Default, Debug, Clone, PartialEq, Serialize, Deserialize)]
>>>>>>> 36d57c13
pub struct Expression {
    /// <p>Return results that match both <code>Dimension</code> objects.</p>
    #[serde(rename = "And")]
    #[serde(skip_serializing_if = "Option::is_none")]
    pub and: Option<Vec<Expression>>,
    /// <p> <i> <b>Cost Category is in preview release for AWS Billing and Cost Management and is subject to change. Your use of Cost Categories is subject to the Beta Service Participation terms of the <a href="https://aws.amazon.com/service-terms/">AWS Service Terms</a> (Section 1.10).</b> </i> </p> <p>The specific <code>CostCategory</code> used for <code>Expression</code>.</p>
    #[serde(rename = "CostCategories")]
    #[serde(skip_serializing_if = "Option::is_none")]
    pub cost_categories: Option<CostCategoryValues>,
    /// <p>The specific <code>Dimension</code> to use for <code>Expression</code>.</p>
    #[serde(rename = "Dimensions")]
    #[serde(skip_serializing_if = "Option::is_none")]
    pub dimensions: Option<DimensionValues>,
    /// <p>Return results that don't match a <code>Dimension</code> object.</p>
    #[serde(rename = "Not")]
    #[serde(skip_serializing_if = "Option::is_none")]
    pub not: Box<Option<Expression>>,
    /// <p>Return results that match either <code>Dimension</code> object.</p>
    #[serde(rename = "Or")]
    #[serde(skip_serializing_if = "Option::is_none")]
    pub or: Option<Vec<Expression>>,
    /// <p>The specific <code>Tag</code> to use for <code>Expression</code>.</p>
    #[serde(rename = "Tags")]
    #[serde(skip_serializing_if = "Option::is_none")]
    pub tags: Option<TagValues>,
}

/// <p>The forecast created for your query.</p>
#[derive(Default, Debug, Clone, PartialEq, Deserialize)]
#[cfg_attr(any(test, feature = "serialize_structs"), derive(Serialize))]
pub struct ForecastResult {
    /// <p>The mean value of the forecast.</p>
    #[serde(rename = "MeanValue")]
    #[serde(skip_serializing_if = "Option::is_none")]
    pub mean_value: Option<String>,
    /// <p>The lower limit for the prediction interval. </p>
    #[serde(rename = "PredictionIntervalLowerBound")]
    #[serde(skip_serializing_if = "Option::is_none")]
    pub prediction_interval_lower_bound: Option<String>,
    /// <p>The upper limit for the prediction interval. </p>
    #[serde(rename = "PredictionIntervalUpperBound")]
    #[serde(skip_serializing_if = "Option::is_none")]
    pub prediction_interval_upper_bound: Option<String>,
    /// <p>The period of time that the forecast covers.</p>
    #[serde(rename = "TimePeriod")]
    #[serde(skip_serializing_if = "Option::is_none")]
    pub time_period: Option<DateInterval>,
}

#[derive(Default, Debug, Clone, PartialEq, Serialize)]
#[cfg_attr(feature = "deserialize_structs", derive(Deserialize))]
pub struct GetCostAndUsageRequest {
    /// <p>Filters AWS costs by different dimensions. For example, you can specify <code>SERVICE</code> and <code>LINKED_ACCOUNT</code> and get the costs that are associated with that account's usage of that service. You can nest <code>Expression</code> objects to define any combination of dimension filters. For more information, see <a href="http://docs.aws.amazon.com/aws-cost-management/latest/APIReference/API_Expression.html">Expression</a>. </p>
    #[serde(rename = "Filter")]
    #[serde(skip_serializing_if = "Option::is_none")]
    pub filter: Option<Expression>,
    /// <p>Sets the AWS cost granularity to <code>MONTHLY</code> or <code>DAILY</code>, or <code>HOURLY</code>. If <code>Granularity</code> isn't set, the response object doesn't include the <code>Granularity</code>, either <code>MONTHLY</code> or <code>DAILY</code>, or <code>HOURLY</code>. </p>
    #[serde(rename = "Granularity")]
    #[serde(skip_serializing_if = "Option::is_none")]
    pub granularity: Option<String>,
    /// <p>You can group AWS costs using up to two different groups, either dimensions, tag keys, or both.</p> <p>When you group by tag key, you get all tag values, including empty strings.</p> <p>Valid values are <code>AZ</code>, <code>INSTANCE_TYPE</code>, <code>LEGAL_ENTITY_NAME</code>, <code>LINKED_ACCOUNT</code>, <code>OPERATION</code>, <code>PLATFORM</code>, <code>PURCHASE_TYPE</code>, <code>SERVICE</code>, <code>TAGS</code>, <code>TENANCY</code>, <code>RECORD_TYPE</code>, and <code>USAGE_TYPE</code>.</p>
    #[serde(rename = "GroupBy")]
    #[serde(skip_serializing_if = "Option::is_none")]
    pub group_by: Option<Vec<GroupDefinition>>,
    /// <p>Which metrics are returned in the query. For more information about blended and unblended rates, see <a href="https://aws.amazon.com/premiumsupport/knowledge-center/blended-rates-intro/">Why does the "blended" annotation appear on some line items in my bill?</a>. </p> <p>Valid values are <code>AmortizedCost</code>, <code>BlendedCost</code>, <code>NetAmortizedCost</code>, <code>NetUnblendedCost</code>, <code>NormalizedUsageAmount</code>, <code>UnblendedCost</code>, and <code>UsageQuantity</code>. </p> <note> <p>If you return the <code>UsageQuantity</code> metric, the service aggregates all usage numbers without taking into account the units. For example, if you aggregate <code>usageQuantity</code> across all of Amazon EC2, the results aren't meaningful because Amazon EC2 compute hours and data transfer are measured in different units (for example, hours vs. GB). To get more meaningful <code>UsageQuantity</code> metrics, filter by <code>UsageType</code> or <code>UsageTypeGroups</code>. </p> </note> <p> <code>Metrics</code> is required for <code>GetCostAndUsage</code> requests.</p>
    #[serde(rename = "Metrics")]
    #[serde(skip_serializing_if = "Option::is_none")]
    pub metrics: Option<Vec<String>>,
    /// <p>The token to retrieve the next set of results. AWS provides the token when the response from a previous call has more results than the maximum page size.</p>
    #[serde(rename = "NextPageToken")]
    #[serde(skip_serializing_if = "Option::is_none")]
    pub next_page_token: Option<String>,
    /// <p>Sets the start and end dates for retrieving AWS costs. The start date is inclusive, but the end date is exclusive. For example, if <code>start</code> is <code>2017-01-01</code> and <code>end</code> is <code>2017-05-01</code>, then the cost and usage data is retrieved from <code>2017-01-01</code> up to and including <code>2017-04-30</code> but not including <code>2017-05-01</code>.</p>
    #[serde(rename = "TimePeriod")]
    pub time_period: DateInterval,
}

#[derive(Default, Debug, Clone, PartialEq, Deserialize)]
#[cfg_attr(any(test, feature = "serialize_structs"), derive(Serialize))]
pub struct GetCostAndUsageResponse {
    /// <p>The groups that are specified by the <code>Filter</code> or <code>GroupBy</code> parameters in the request.</p>
    #[serde(rename = "GroupDefinitions")]
    #[serde(skip_serializing_if = "Option::is_none")]
    pub group_definitions: Option<Vec<GroupDefinition>>,
    /// <p>The token for the next set of retrievable results. AWS provides the token when the response from a previous call has more results than the maximum page size.</p>
    #[serde(rename = "NextPageToken")]
    #[serde(skip_serializing_if = "Option::is_none")]
    pub next_page_token: Option<String>,
    /// <p>The time period that is covered by the results in the response.</p>
    #[serde(rename = "ResultsByTime")]
    #[serde(skip_serializing_if = "Option::is_none")]
    pub results_by_time: Option<Vec<ResultByTime>>,
}

#[derive(Default, Debug, Clone, PartialEq, Serialize)]
<<<<<<< HEAD
#[cfg_attr(feature = "deserialize_structs", derive(Deserialize))]
=======
pub struct GetCostAndUsageWithResourcesRequest {
    /// <p>Filters Amazon Web Services costs by different dimensions. For example, you can specify <code>SERVICE</code> and <code>LINKED_ACCOUNT</code> and get the costs that are associated with that account's usage of that service. You can nest <code>Expression</code> objects to define any combination of dimension filters. For more information, see <a href="http://docs.aws.amazon.com/aws-cost-management/latest/APIReference/API_Expression.html">Expression</a>. </p> <p>The <code>GetCostAndUsageWithResources</code> operation requires that you either group by or filter by a <code>ResourceId</code>.</p>
    #[serde(rename = "Filter")]
    #[serde(skip_serializing_if = "Option::is_none")]
    pub filter: Option<Expression>,
    /// <p>Sets the AWS cost granularity to <code>MONTHLY</code>, <code>DAILY</code>, or <code>HOURLY</code>. If <code>Granularity</code> isn't set, the response object doesn't include the <code>Granularity</code>, <code>MONTHLY</code>, <code>DAILY</code>, or <code>HOURLY</code>. </p>
    #[serde(rename = "Granularity")]
    #[serde(skip_serializing_if = "Option::is_none")]
    pub granularity: Option<String>,
    /// <p>You can group Amazon Web Services costs using up to two different groups: either dimensions, tag keys, or both.</p>
    #[serde(rename = "GroupBy")]
    #[serde(skip_serializing_if = "Option::is_none")]
    pub group_by: Option<Vec<GroupDefinition>>,
    /// <p>Which metrics are returned in the query. For more information about blended and unblended rates, see <a href="https://aws.amazon.com/premiumsupport/knowledge-center/blended-rates-intro/">Why does the "blended" annotation appear on some line items in my bill?</a>. </p> <p>Valid values are <code>AmortizedCost</code>, <code>BlendedCost</code>, <code>NetAmortizedCost</code>, <code>NetUnblendedCost</code>, <code>NormalizedUsageAmount</code>, <code>UnblendedCost</code>, and <code>UsageQuantity</code>. </p> <note> <p>If you return the <code>UsageQuantity</code> metric, the service aggregates all usage numbers without taking the units into account. For example, if you aggregate <code>usageQuantity</code> across all of Amazon EC2, the results aren't meaningful because Amazon EC2 compute hours and data transfer are measured in different units (for example, hours vs. GB). To get more meaningful <code>UsageQuantity</code> metrics, filter by <code>UsageType</code> or <code>UsageTypeGroups</code>. </p> </note> <p> <code>Metrics</code> is required for <code>GetCostAndUsageWithResources</code> requests.</p>
    #[serde(rename = "Metrics")]
    #[serde(skip_serializing_if = "Option::is_none")]
    pub metrics: Option<Vec<String>>,
    /// <p>The token to retrieve the next set of results. AWS provides the token when the response from a previous call has more results than the maximum page size.</p>
    #[serde(rename = "NextPageToken")]
    #[serde(skip_serializing_if = "Option::is_none")]
    pub next_page_token: Option<String>,
    /// <p>Sets the start and end dates for retrieving Amazon Web Services costs. The range must be within the last 14 days (the start date cannot be earlier than 14 days ago). The start date is inclusive, but the end date is exclusive. For example, if <code>start</code> is <code>2017-01-01</code> and <code>end</code> is <code>2017-05-01</code>, then the cost and usage data is retrieved from <code>2017-01-01</code> up to and including <code>2017-04-30</code> but not including <code>2017-05-01</code>.</p>
    #[serde(rename = "TimePeriod")]
    pub time_period: DateInterval,
}

#[derive(Default, Debug, Clone, PartialEq, Deserialize)]
#[cfg_attr(any(test, feature = "serialize_structs"), derive(Serialize))]
pub struct GetCostAndUsageWithResourcesResponse {
    /// <p>The groups that are specified by the <code>Filter</code> or <code>GroupBy</code> parameters in the request.</p>
    #[serde(rename = "GroupDefinitions")]
    #[serde(skip_serializing_if = "Option::is_none")]
    pub group_definitions: Option<Vec<GroupDefinition>>,
    /// <p>The token for the next set of retrievable results. AWS provides the token when the response from a previous call has more results than the maximum page size.</p>
    #[serde(rename = "NextPageToken")]
    #[serde(skip_serializing_if = "Option::is_none")]
    pub next_page_token: Option<String>,
    /// <p>The time period that is covered by the results in the response.</p>
    #[serde(rename = "ResultsByTime")]
    #[serde(skip_serializing_if = "Option::is_none")]
    pub results_by_time: Option<Vec<ResultByTime>>,
}

#[derive(Default, Debug, Clone, PartialEq, Serialize)]
>>>>>>> 36d57c13
pub struct GetCostForecastRequest {
    /// <p>The filters that you want to use to filter your forecast. Cost Explorer API supports all of the Cost Explorer filters.</p>
    #[serde(rename = "Filter")]
    #[serde(skip_serializing_if = "Option::is_none")]
    pub filter: Option<Expression>,
    /// <p>How granular you want the forecast to be. You can get 3 months of <code>DAILY</code> forecasts or 12 months of <code>MONTHLY</code> forecasts.</p> <p>The <code>GetCostForecast</code> operation supports only <code>DAILY</code> and <code>MONTHLY</code> granularities.</p>
    #[serde(rename = "Granularity")]
    pub granularity: String,
    /// <p><p>Which metric Cost Explorer uses to create your forecast. For more information about blended and unblended rates, see <a href="https://aws.amazon.com/premiumsupport/knowledge-center/blended-rates-intro/">Why does the &quot;blended&quot; annotation appear on some line items in my bill?</a>. </p> <p>Valid values for a <code>GetCostForecast</code> call are the following:</p> <ul> <li> <p>AMORTIZED<em>COST</p> </li> <li> <p>BLENDED</em>COST</p> </li> <li> <p>NET<em>AMORTIZED</em>COST</p> </li> <li> <p>NET<em>UNBLENDED</em>COST</p> </li> <li> <p>UNBLENDED_COST</p> </li> </ul></p>
    #[serde(rename = "Metric")]
    pub metric: String,
    /// <p>Cost Explorer always returns the mean forecast as a single point. You can request a prediction interval around the mean by specifying a confidence level. The higher the confidence level, the more confident Cost Explorer is about the actual value falling in the prediction interval. Higher confidence levels result in wider prediction intervals.</p>
    #[serde(rename = "PredictionIntervalLevel")]
    #[serde(skip_serializing_if = "Option::is_none")]
    pub prediction_interval_level: Option<i64>,
    /// <p>The period of time that you want the forecast to cover.</p>
    #[serde(rename = "TimePeriod")]
    pub time_period: DateInterval,
}

#[derive(Default, Debug, Clone, PartialEq, Deserialize)]
#[cfg_attr(any(test, feature = "serialize_structs"), derive(Serialize))]
pub struct GetCostForecastResponse {
    /// <p>The forecasts for your query, in order. For <code>DAILY</code> forecasts, this is a list of days. For <code>MONTHLY</code> forecasts, this is a list of months.</p>
    #[serde(rename = "ForecastResultsByTime")]
    #[serde(skip_serializing_if = "Option::is_none")]
    pub forecast_results_by_time: Option<Vec<ForecastResult>>,
    /// <p>How much you are forecasted to spend over the forecast period, in <code>USD</code>.</p>
    #[serde(rename = "Total")]
    #[serde(skip_serializing_if = "Option::is_none")]
    pub total: Option<MetricValue>,
}

#[derive(Default, Debug, Clone, PartialEq, Serialize)]
#[cfg_attr(feature = "deserialize_structs", derive(Deserialize))]
pub struct GetDimensionValuesRequest {
    /// <p><p>The context for the call to <code>GetDimensionValues</code>. This can be <code>RESERVATIONS</code> or <code>COST<em>AND</em>USAGE</code>. The default value is <code>COST<em>AND</em>USAGE</code>. If the context is set to <code>RESERVATIONS</code>, the resulting dimension values can be used in the <code>GetReservationUtilization</code> operation. If the context is set to <code>COST<em>AND</em>USAGE</code>, the resulting dimension values can be used in the <code>GetCostAndUsage</code> operation.</p> <p>If you set the context to <code>COST<em>AND</em>USAGE</code>, you can use the following dimensions for searching:</p> <ul> <li> <p>AZ - The Availability Zone. An example is <code>us-east-1a</code>.</p> </li> <li> <p>DATABASE<em>ENGINE - The Amazon Relational Database Service database. Examples are Aurora or MySQL.</p> </li> <li> <p>INSTANCE</em>TYPE - The type of Amazon EC2 instance. An example is <code>m4.xlarge</code>.</p> </li> <li> <p>LEGAL<em>ENTITY</em>NAME - The name of the organization that sells you AWS services, such as Amazon Web Services.</p> </li> <li> <p>LINKED<em>ACCOUNT - The description in the attribute map that includes the full name of the member account. The value field contains the AWS ID of the member account.</p> </li> <li> <p>OPERATING</em>SYSTEM - The operating system. Examples are Windows or Linux.</p> </li> <li> <p>OPERATION - The action performed. Examples include <code>RunInstance</code> and <code>CreateBucket</code>.</p> </li> <li> <p>PLATFORM - The Amazon EC2 operating system. Examples are Windows or Linux.</p> </li> <li> <p>PURCHASE<em>TYPE - The reservation type of the purchase to which this usage is related. Examples include On-Demand Instances and Standard Reserved Instances.</p> </li> <li> <p>SERVICE - The AWS service such as Amazon DynamoDB.</p> </li> <li> <p>USAGE</em>TYPE - The type of usage. An example is DataTransfer-In-Bytes. The response for the <code>GetDimensionValues</code> operation includes a unit attribute. Examples include GB and Hrs.</p> </li> <li> <p>USAGE<em>TYPE</em>GROUP - The grouping of common usage types. An example is Amazon EC2: CloudWatch – Alarms. The response for this operation includes a unit attribute.</p> </li> <li> <p>RECORD<em>TYPE - The different types of charges such as RI fees, usage costs, tax refunds, and credits.</p> </li> <li> <p>RESOURCE</em>ID - The unique identifier of the resource. ResourceId is an opt-in feature only available for last 14 days for EC2-Compute Service.</p> </li> </ul> <p>If you set the context to <code>RESERVATIONS</code>, you can use the following dimensions for searching:</p> <ul> <li> <p>AZ - The Availability Zone. An example is <code>us-east-1a</code>.</p> </li> <li> <p>CACHE<em>ENGINE - The Amazon ElastiCache operating system. Examples are Windows or Linux.</p> </li> <li> <p>DEPLOYMENT</em>OPTION - The scope of Amazon Relational Database Service deployments. Valid values are <code>SingleAZ</code> and <code>MultiAZ</code>.</p> </li> <li> <p>INSTANCE<em>TYPE - The type of Amazon EC2 instance. An example is <code>m4.xlarge</code>.</p> </li> <li> <p>LINKED</em>ACCOUNT - The description in the attribute map that includes the full name of the member account. The value field contains the AWS ID of the member account.</p> </li> <li> <p>PLATFORM - The Amazon EC2 operating system. Examples are Windows or Linux.</p> </li> <li> <p>REGION - The AWS Region.</p> </li> <li> <p>SCOPE (Utilization only) - The scope of a Reserved Instance (RI). Values are regional or a single Availability Zone.</p> </li> <li> <p>TAG (Coverage only) - The tags that are associated with a Reserved Instance (RI).</p> </li> <li> <p>TENANCY - The tenancy of a resource. Examples are shared or dedicated.</p> </li> </ul> <p>If you set the context to <code>SAVINGS<em>PLANS</code>, you can use the following dimensions for searching:</p> <ul> <li> <p>SAVINGS</em>PLANS<em>TYPE - Type of Savings Plans (EC2 Instance or Compute)</p> </li> <li> <p>PAYMENT</em>OPTION - Payment option for the given Savings Plans (for example, All Upfront)</p> </li> <li> <p>REGION - The AWS Region.</p> </li> <li> <p>INSTANCE<em>TYPE</em>FAMILY - The family of instances (For example, <code>m5</code>)</p> </li> <li> <p>LINKED<em>ACCOUNT - The description in the attribute map that includes the full name of the member account. The value field contains the AWS ID of the member account.</p> </li> <li> <p>SAVINGS</em>PLAN_ARN - The unique identifier for your Savings Plan</p> </li> </ul></p>
    #[serde(rename = "Context")]
    #[serde(skip_serializing_if = "Option::is_none")]
    pub context: Option<String>,
    /// <p>The name of the dimension. Each <code>Dimension</code> is available for a different <code>Context</code>. For more information, see <code>Context</code>. </p>
    #[serde(rename = "Dimension")]
    pub dimension: String,
    /// <p>The token to retrieve the next set of results. AWS provides the token when the response from a previous call has more results than the maximum page size.</p>
    #[serde(rename = "NextPageToken")]
    #[serde(skip_serializing_if = "Option::is_none")]
    pub next_page_token: Option<String>,
    /// <p>The value that you want to search the filter values for.</p>
    #[serde(rename = "SearchString")]
    #[serde(skip_serializing_if = "Option::is_none")]
    pub search_string: Option<String>,
    /// <p>The start and end dates for retrieving the dimension values. The start date is inclusive, but the end date is exclusive. For example, if <code>start</code> is <code>2017-01-01</code> and <code>end</code> is <code>2017-05-01</code>, then the cost and usage data is retrieved from <code>2017-01-01</code> up to and including <code>2017-04-30</code> but not including <code>2017-05-01</code>.</p>
    #[serde(rename = "TimePeriod")]
    pub time_period: DateInterval,
}

#[derive(Default, Debug, Clone, PartialEq, Deserialize)]
#[cfg_attr(any(test, feature = "serialize_structs"), derive(Serialize))]
pub struct GetDimensionValuesResponse {
    /// <p><p>The filters that you used to filter your request. Some dimensions are available only for a specific context.</p> <p>If you set the context to <code>COST<em>AND</em>USAGE</code>, you can use the following dimensions for searching:</p> <ul> <li> <p>AZ - The Availability Zone. An example is <code>us-east-1a</code>.</p> </li> <li> <p>DATABASE<em>ENGINE - The Amazon Relational Database Service database. Examples are Aurora or MySQL.</p> </li> <li> <p>INSTANCE</em>TYPE - The type of Amazon EC2 instance. An example is <code>m4.xlarge</code>.</p> </li> <li> <p>LEGAL<em>ENTITY</em>NAME - The name of the organization that sells you AWS services, such as Amazon Web Services.</p> </li> <li> <p>LINKED<em>ACCOUNT - The description in the attribute map that includes the full name of the member account. The value field contains the AWS ID of the member account.</p> </li> <li> <p>OPERATING</em>SYSTEM - The operating system. Examples are Windows or Linux.</p> </li> <li> <p>OPERATION - The action performed. Examples include <code>RunInstance</code> and <code>CreateBucket</code>.</p> </li> <li> <p>PLATFORM - The Amazon EC2 operating system. Examples are Windows or Linux.</p> </li> <li> <p>PURCHASE<em>TYPE - The reservation type of the purchase to which this usage is related. Examples include On-Demand Instances and Standard Reserved Instances.</p> </li> <li> <p>SERVICE - The AWS service such as Amazon DynamoDB.</p> </li> <li> <p>USAGE</em>TYPE - The type of usage. An example is DataTransfer-In-Bytes. The response for the <code>GetDimensionValues</code> operation includes a unit attribute. Examples include GB and Hrs.</p> </li> <li> <p>USAGE<em>TYPE</em>GROUP - The grouping of common usage types. An example is Amazon EC2: CloudWatch – Alarms. The response for this operation includes a unit attribute.</p> </li> <li> <p>RECORD<em>TYPE - The different types of charges such as RI fees, usage costs, tax refunds, and credits.</p> </li> <li> <p>RESOURCE</em>ID - The unique identifier of the resource. ResourceId is an opt-in feature only available for last 14 days for EC2-Compute Service.</p> </li> </ul> <p>If you set the context to <code>RESERVATIONS</code>, you can use the following dimensions for searching:</p> <ul> <li> <p>AZ - The Availability Zone. An example is <code>us-east-1a</code>.</p> </li> <li> <p>CACHE<em>ENGINE - The Amazon ElastiCache operating system. Examples are Windows or Linux.</p> </li> <li> <p>DEPLOYMENT</em>OPTION - The scope of Amazon Relational Database Service deployments. Valid values are <code>SingleAZ</code> and <code>MultiAZ</code>.</p> </li> <li> <p>INSTANCE<em>TYPE - The type of Amazon EC2 instance. An example is <code>m4.xlarge</code>.</p> </li> <li> <p>LINKED</em>ACCOUNT - The description in the attribute map that includes the full name of the member account. The value field contains the AWS ID of the member account.</p> </li> <li> <p>PLATFORM - The Amazon EC2 operating system. Examples are Windows or Linux.</p> </li> <li> <p>REGION - The AWS Region.</p> </li> <li> <p>SCOPE (Utilization only) - The scope of a Reserved Instance (RI). Values are regional or a single Availability Zone.</p> </li> <li> <p>TAG (Coverage only) - The tags that are associated with a Reserved Instance (RI).</p> </li> <li> <p>TENANCY - The tenancy of a resource. Examples are shared or dedicated.</p> </li> </ul> <p>If you set the context to <code>SAVINGS<em>PLANS</code>, you can use the following dimensions for searching:</p> <ul> <li> <p>SAVINGS</em>PLANS<em>TYPE - Type of Savings Plans (EC2 Instance or Compute)</p> </li> <li> <p>PAYMENT</em>OPTION - Payment option for the given Savings Plans (for example, All Upfront)</p> </li> <li> <p>REGION - The AWS Region.</p> </li> <li> <p>INSTANCE<em>TYPE</em>FAMILY - The family of instances (For example, <code>m5</code>)</p> </li> <li> <p>LINKED<em>ACCOUNT - The description in the attribute map that includes the full name of the member account. The value field contains the AWS ID of the member account.</p> </li> <li> <p>SAVINGS</em>PLAN_ARN - The unique identifier for your Savings Plan</p> </li> </ul></p>
    #[serde(rename = "DimensionValues")]
    pub dimension_values: Vec<DimensionValuesWithAttributes>,
    /// <p>The token for the next set of retrievable results. AWS provides the token when the response from a previous call has more results than the maximum page size.</p>
    #[serde(rename = "NextPageToken")]
    #[serde(skip_serializing_if = "Option::is_none")]
    pub next_page_token: Option<String>,
    /// <p>The number of results that AWS returned at one time.</p>
    #[serde(rename = "ReturnSize")]
    pub return_size: i64,
    /// <p>The total number of search results.</p>
    #[serde(rename = "TotalSize")]
    pub total_size: i64,
}

/// <p>You can use the following request parameters to query for how much of your instance usage a reservation covered.</p>
#[derive(Default, Debug, Clone, PartialEq, Serialize)]
#[cfg_attr(feature = "deserialize_structs", derive(Deserialize))]
pub struct GetReservationCoverageRequest {
    /// <p>Filters utilization data by dimensions. You can filter by the following dimensions:</p> <ul> <li> <p>AZ</p> </li> <li> <p>CACHE_ENGINE</p> </li> <li> <p>DATABASE_ENGINE</p> </li> <li> <p>DEPLOYMENT_OPTION</p> </li> <li> <p>INSTANCE_TYPE</p> </li> <li> <p>LINKED_ACCOUNT</p> </li> <li> <p>OPERATING_SYSTEM</p> </li> <li> <p>PLATFORM</p> </li> <li> <p>REGION</p> </li> <li> <p>SERVICE</p> </li> <li> <p>TAG</p> </li> <li> <p>TENANCY</p> </li> </ul> <p> <code>GetReservationCoverage</code> uses the same <a href="http://docs.aws.amazon.com/aws-cost-management/latest/APIReference/API_Expression.html">Expression</a> object as the other operations, but only <code>AND</code> is supported among each dimension. You can nest only one level deep. If there are multiple values for a dimension, they are OR'd together.</p> <p>If you don't provide a <code>SERVICE</code> filter, Cost Explorer defaults to EC2.</p>
    #[serde(rename = "Filter")]
    #[serde(skip_serializing_if = "Option::is_none")]
    pub filter: Option<Expression>,
    /// <p>The granularity of the AWS cost data for the reservation. Valid values are <code>MONTHLY</code> and <code>DAILY</code>.</p> <p>If <code>GroupBy</code> is set, <code>Granularity</code> can't be set. If <code>Granularity</code> isn't set, the response object doesn't include <code>Granularity</code>, either <code>MONTHLY</code> or <code>DAILY</code>.</p> <p>The <code>GetReservationCoverage</code> operation supports only <code>DAILY</code> and <code>MONTHLY</code> granularities.</p>
    #[serde(rename = "Granularity")]
    #[serde(skip_serializing_if = "Option::is_none")]
    pub granularity: Option<String>,
    /// <p><p>You can group the data by the following attributes:</p> <ul> <li> <p>AZ</p> </li> <li> <p>CACHE<em>ENGINE</p> </li> <li> <p>DATABASE</em>ENGINE</p> </li> <li> <p>DEPLOYMENT<em>OPTION</p> </li> <li> <p>INSTANCE</em>TYPE</p> </li> <li> <p>LINKED<em>ACCOUNT</p> </li> <li> <p>OPERATING</em>SYSTEM</p> </li> <li> <p>PLATFORM</p> </li> <li> <p>REGION</p> </li> <li> <p>TENANCY</p> </li> </ul></p>
    #[serde(rename = "GroupBy")]
    #[serde(skip_serializing_if = "Option::is_none")]
    pub group_by: Option<Vec<GroupDefinition>>,
    /// <p>The measurement that you want your reservation coverage reported in.</p> <p>Valid values are <code>Hour</code>, <code>Unit</code>, and <code>Cost</code>. You can use multiple values in a request.</p>
    #[serde(rename = "Metrics")]
    #[serde(skip_serializing_if = "Option::is_none")]
    pub metrics: Option<Vec<String>>,
    /// <p>The token to retrieve the next set of results. AWS provides the token when the response from a previous call has more results than the maximum page size.</p>
    #[serde(rename = "NextPageToken")]
    #[serde(skip_serializing_if = "Option::is_none")]
    pub next_page_token: Option<String>,
    /// <p>The start and end dates of the period that you want to retrieve data about reservation coverage for. You can retrieve data for a maximum of 13 months: the last 12 months and the current month. The start date is inclusive, but the end date is exclusive. For example, if <code>start</code> is <code>2017-01-01</code> and <code>end</code> is <code>2017-05-01</code>, then the cost and usage data is retrieved from <code>2017-01-01</code> up to and including <code>2017-04-30</code> but not including <code>2017-05-01</code>. </p>
    #[serde(rename = "TimePeriod")]
    pub time_period: DateInterval,
}

#[derive(Default, Debug, Clone, PartialEq, Deserialize)]
#[cfg_attr(any(test, feature = "serialize_structs"), derive(Serialize))]
pub struct GetReservationCoverageResponse {
    /// <p>The amount of time that your reservations covered.</p>
    #[serde(rename = "CoveragesByTime")]
    pub coverages_by_time: Vec<CoverageByTime>,
    /// <p>The token for the next set of retrievable results. AWS provides the token when the response from a previous call has more results than the maximum page size.</p>
    #[serde(rename = "NextPageToken")]
    #[serde(skip_serializing_if = "Option::is_none")]
    pub next_page_token: Option<String>,
    /// <p>The total amount of instance usage that a reservation covered.</p>
    #[serde(rename = "Total")]
    #[serde(skip_serializing_if = "Option::is_none")]
    pub total: Option<Coverage>,
}

#[derive(Default, Debug, Clone, PartialEq, Serialize)]
#[cfg_attr(feature = "deserialize_structs", derive(Deserialize))]
pub struct GetReservationPurchaseRecommendationRequest {
    /// <p>The account ID that is associated with the recommendation. </p>
    #[serde(rename = "AccountId")]
    #[serde(skip_serializing_if = "Option::is_none")]
    pub account_id: Option<String>,
    /// <p>The account scope that you want recommendations for. <code>PAYER</code> means that AWS includes the master account and any member accounts when it calculates its recommendations. <code>LINKED</code> means that AWS includes only member accounts when it calculates its recommendations.</p> <p>Valid values are <code>PAYER</code> and <code>LINKED</code>.</p>
    #[serde(rename = "AccountScope")]
    #[serde(skip_serializing_if = "Option::is_none")]
    pub account_scope: Option<String>,
    /// <p>The number of previous days that you want AWS to consider when it calculates your recommendations.</p>
    #[serde(rename = "LookbackPeriodInDays")]
    #[serde(skip_serializing_if = "Option::is_none")]
    pub lookback_period_in_days: Option<String>,
    /// <p>The pagination token that indicates the next set of results that you want to retrieve.</p>
    #[serde(rename = "NextPageToken")]
    #[serde(skip_serializing_if = "Option::is_none")]
    pub next_page_token: Option<String>,
    /// <p>The number of recommendations that you want returned in a single response object.</p>
    #[serde(rename = "PageSize")]
    #[serde(skip_serializing_if = "Option::is_none")]
    pub page_size: Option<i64>,
    /// <p>The reservation purchase option that you want recommendations for.</p>
    #[serde(rename = "PaymentOption")]
    #[serde(skip_serializing_if = "Option::is_none")]
    pub payment_option: Option<String>,
    /// <p>The specific service that you want recommendations for.</p>
    #[serde(rename = "Service")]
    pub service: String,
    /// <p>The hardware specifications for the service instances that you want recommendations for, such as standard or convertible Amazon EC2 instances.</p>
    #[serde(rename = "ServiceSpecification")]
    #[serde(skip_serializing_if = "Option::is_none")]
    pub service_specification: Option<ServiceSpecification>,
    /// <p>The reservation term that you want recommendations for.</p>
    #[serde(rename = "TermInYears")]
    #[serde(skip_serializing_if = "Option::is_none")]
    pub term_in_years: Option<String>,
}

#[derive(Default, Debug, Clone, PartialEq, Deserialize)]
#[cfg_attr(any(test, feature = "serialize_structs"), derive(Serialize))]
pub struct GetReservationPurchaseRecommendationResponse {
    /// <p>Information about this specific recommendation call, such as the time stamp for when Cost Explorer generated this recommendation.</p>
    #[serde(rename = "Metadata")]
    #[serde(skip_serializing_if = "Option::is_none")]
    pub metadata: Option<ReservationPurchaseRecommendationMetadata>,
    /// <p>The pagination token for the next set of retrievable results.</p>
    #[serde(rename = "NextPageToken")]
    #[serde(skip_serializing_if = "Option::is_none")]
    pub next_page_token: Option<String>,
    /// <p>Recommendations for reservations to purchase.</p>
    #[serde(rename = "Recommendations")]
    #[serde(skip_serializing_if = "Option::is_none")]
    pub recommendations: Option<Vec<ReservationPurchaseRecommendation>>,
}

#[derive(Default, Debug, Clone, PartialEq, Serialize)]
#[cfg_attr(feature = "deserialize_structs", derive(Deserialize))]
pub struct GetReservationUtilizationRequest {
    /// <p>Filters utilization data by dimensions. You can filter by the following dimensions:</p> <ul> <li> <p>AZ</p> </li> <li> <p>CACHE_ENGINE</p> </li> <li> <p>DATABASE_ENGINE</p> </li> <li> <p>DEPLOYMENT_OPTION</p> </li> <li> <p>INSTANCE_TYPE</p> </li> <li> <p>LINKED_ACCOUNT</p> </li> <li> <p>OPERATING_SYSTEM</p> </li> <li> <p>PLATFORM</p> </li> <li> <p>REGION</p> </li> <li> <p>SERVICE</p> </li> <li> <p>SCOPE</p> </li> <li> <p>TENANCY</p> </li> </ul> <p> <code>GetReservationUtilization</code> uses the same <a href="http://docs.aws.amazon.com/aws-cost-management/latest/APIReference/API_Expression.html">Expression</a> object as the other operations, but only <code>AND</code> is supported among each dimension, and nesting is supported up to only one level deep. If there are multiple values for a dimension, they are OR'd together.</p>
    #[serde(rename = "Filter")]
    #[serde(skip_serializing_if = "Option::is_none")]
    pub filter: Option<Expression>,
    /// <p>If <code>GroupBy</code> is set, <code>Granularity</code> can't be set. If <code>Granularity</code> isn't set, the response object doesn't include <code>Granularity</code>, either <code>MONTHLY</code> or <code>DAILY</code>. If both <code>GroupBy</code> and <code>Granularity</code> aren't set, <code>GetReservationUtilization</code> defaults to <code>DAILY</code>.</p> <p>The <code>GetReservationUtilization</code> operation supports only <code>DAILY</code> and <code>MONTHLY</code> granularities.</p>
    #[serde(rename = "Granularity")]
    #[serde(skip_serializing_if = "Option::is_none")]
    pub granularity: Option<String>,
    /// <p>Groups only by <code>SUBSCRIPTION_ID</code>. Metadata is included.</p>
    #[serde(rename = "GroupBy")]
    #[serde(skip_serializing_if = "Option::is_none")]
    pub group_by: Option<Vec<GroupDefinition>>,
    /// <p>The token to retrieve the next set of results. AWS provides the token when the response from a previous call has more results than the maximum page size.</p>
    #[serde(rename = "NextPageToken")]
    #[serde(skip_serializing_if = "Option::is_none")]
    pub next_page_token: Option<String>,
    /// <p>Sets the start and end dates for retrieving RI utilization. The start date is inclusive, but the end date is exclusive. For example, if <code>start</code> is <code>2017-01-01</code> and <code>end</code> is <code>2017-05-01</code>, then the cost and usage data is retrieved from <code>2017-01-01</code> up to and including <code>2017-04-30</code> but not including <code>2017-05-01</code>. </p>
    #[serde(rename = "TimePeriod")]
    pub time_period: DateInterval,
}

#[derive(Default, Debug, Clone, PartialEq, Deserialize)]
#[cfg_attr(any(test, feature = "serialize_structs"), derive(Serialize))]
pub struct GetReservationUtilizationResponse {
    /// <p>The token for the next set of retrievable results. AWS provides the token when the response from a previous call has more results than the maximum page size.</p>
    #[serde(rename = "NextPageToken")]
    #[serde(skip_serializing_if = "Option::is_none")]
    pub next_page_token: Option<String>,
    /// <p>The total amount of time that you used your RIs.</p>
    #[serde(rename = "Total")]
    #[serde(skip_serializing_if = "Option::is_none")]
    pub total: Option<ReservationAggregates>,
    /// <p>The amount of time that you used your RIs.</p>
    #[serde(rename = "UtilizationsByTime")]
    pub utilizations_by_time: Vec<UtilizationByTime>,
}

#[derive(Default, Debug, Clone, PartialEq, Serialize)]
#[cfg_attr(feature = "deserialize_structs", derive(Deserialize))]
pub struct GetRightsizingRecommendationRequest {
    #[serde(rename = "Filter")]
    #[serde(skip_serializing_if = "Option::is_none")]
    pub filter: Option<Expression>,
    /// <p>The pagination token that indicates the next set of results that you want to retrieve.</p>
    #[serde(rename = "NextPageToken")]
    #[serde(skip_serializing_if = "Option::is_none")]
    pub next_page_token: Option<String>,
    /// <p>The number of recommendations that you want returned in a single response object.</p>
    #[serde(rename = "PageSize")]
    #[serde(skip_serializing_if = "Option::is_none")]
    pub page_size: Option<i64>,
    /// <p>The specific service that you want recommendations for. The only valid value for <code>GetRightsizingRecommendation</code> is "<code>AmazonEC2</code>".</p>
    #[serde(rename = "Service")]
    pub service: String,
}

#[derive(Default, Debug, Clone, PartialEq, Deserialize)]
#[cfg_attr(any(test, feature = "serialize_structs"), derive(Serialize))]
pub struct GetRightsizingRecommendationResponse {
    /// <p>Information regarding this specific recommendation set.</p>
    #[serde(rename = "Metadata")]
    #[serde(skip_serializing_if = "Option::is_none")]
    pub metadata: Option<RightsizingRecommendationMetadata>,
    /// <p>The token to retrieve the next set of results.</p>
    #[serde(rename = "NextPageToken")]
    #[serde(skip_serializing_if = "Option::is_none")]
    pub next_page_token: Option<String>,
    /// <p>Recommendations to rightsize resources.</p>
    #[serde(rename = "RightsizingRecommendations")]
    #[serde(skip_serializing_if = "Option::is_none")]
    pub rightsizing_recommendations: Option<Vec<RightsizingRecommendation>>,
    /// <p>Summary of this recommendation set.</p>
    #[serde(rename = "Summary")]
    #[serde(skip_serializing_if = "Option::is_none")]
    pub summary: Option<RightsizingRecommendationSummary>,
}

#[derive(Default, Debug, Clone, PartialEq, Serialize)]
<<<<<<< HEAD
#[cfg_attr(feature = "deserialize_structs", derive(Deserialize))]
=======
pub struct GetSavingsPlansCoverageRequest {
    /// <p>Filters Savings Plans coverage data by dimensions. You can filter data for Savings Plans usage with the following dimensions:</p> <ul> <li> <p> <code>LINKED_ACCOUNT</code> </p> </li> <li> <p> <code>REGION</code> </p> </li> <li> <p> <code>SERVICE</code> </p> </li> <li> <p> <code>INSTANCE_FAMILY</code> </p> </li> </ul> <p> <code>GetSavingsPlansCoverage</code> uses the same <a href="http://docs.aws.amazon.com/aws-cost-management/latest/APIReference/API_Expression.html">Expression</a> object as the other operations, but only <code>AND</code> is supported among each dimension. If there are multiple values for a dimension, they are OR'd together.</p>
    #[serde(rename = "Filter")]
    #[serde(skip_serializing_if = "Option::is_none")]
    pub filter: Option<Expression>,
    /// <p>The granularity of the Amazon Web Services cost data for your Savings Plans. <code>Granularity</code> can't be set if <code>GroupBy</code> is set.</p> <p>The <code>GetSavingsPlansCoverage</code> operation supports only <code>DAILY</code> and <code>MONTHLY</code> granularities.</p>
    #[serde(rename = "Granularity")]
    #[serde(skip_serializing_if = "Option::is_none")]
    pub granularity: Option<String>,
    /// <p>You can group the data using the attributes <code>INSTANCE_FAMILY</code>, <code>REGION</code>, or <code>SERVICE</code>.</p>
    #[serde(rename = "GroupBy")]
    #[serde(skip_serializing_if = "Option::is_none")]
    pub group_by: Option<Vec<GroupDefinition>>,
    /// <p>The number of items to be returned in a response. The default is <code>20</code>, with a minimum value of <code>1</code>.</p>
    #[serde(rename = "MaxResults")]
    #[serde(skip_serializing_if = "Option::is_none")]
    pub max_results: Option<i64>,
    /// <p>The measurement that you want your Savings Plans coverage reported in. The only valid value is <code>SpendCoveredBySavingsPlans</code>.</p>
    #[serde(rename = "Metrics")]
    #[serde(skip_serializing_if = "Option::is_none")]
    pub metrics: Option<Vec<String>>,
    /// <p>The token to retrieve the next set of results. Amazon Web Services provides the token when the response from a previous call has more results than the maximum page size.</p>
    #[serde(rename = "NextToken")]
    #[serde(skip_serializing_if = "Option::is_none")]
    pub next_token: Option<String>,
    /// <p>The time period that you want the usage and costs for. The <code>Start</code> date must be within 13 months. The <code>End</code> date must be after the <code>Start</code> date, and before the current date. Future dates can't be used as an <code>End</code> date.</p>
    #[serde(rename = "TimePeriod")]
    pub time_period: DateInterval,
}

#[derive(Default, Debug, Clone, PartialEq, Deserialize)]
#[cfg_attr(any(test, feature = "serialize_structs"), derive(Serialize))]
pub struct GetSavingsPlansCoverageResponse {
    /// <p>The token to retrieve the next set of results. Amazon Web Services provides the token when the response from a previous call has more results than the maximum page size.</p>
    #[serde(rename = "NextToken")]
    #[serde(skip_serializing_if = "Option::is_none")]
    pub next_token: Option<String>,
    /// <p>The amount of spend that your Savings Plans covered.</p>
    #[serde(rename = "SavingsPlansCoverages")]
    pub savings_plans_coverages: Vec<SavingsPlansCoverage>,
}

#[derive(Default, Debug, Clone, PartialEq, Serialize)]
pub struct GetSavingsPlansPurchaseRecommendationRequest {
    /// <p>The lookback period used to generate the recommendation.</p>
    #[serde(rename = "LookbackPeriodInDays")]
    pub lookback_period_in_days: String,
    /// <p>The token to retrieve the next set of results. Amazon Web Services provides the token when the response from a previous call has more results than the maximum page size.</p>
    #[serde(rename = "NextPageToken")]
    #[serde(skip_serializing_if = "Option::is_none")]
    pub next_page_token: Option<String>,
    /// <p>The number of recommendations that you want returned in a single response object.</p>
    #[serde(rename = "PageSize")]
    #[serde(skip_serializing_if = "Option::is_none")]
    pub page_size: Option<i64>,
    /// <p>The payment option used to generate these recommendations.</p>
    #[serde(rename = "PaymentOption")]
    pub payment_option: String,
    /// <p>The Savings Plans recommendation type requested.</p>
    #[serde(rename = "SavingsPlansType")]
    pub savings_plans_type: String,
    /// <p>The savings plan recommendation term used to generated these recommendations.</p>
    #[serde(rename = "TermInYears")]
    pub term_in_years: String,
}

#[derive(Default, Debug, Clone, PartialEq, Deserialize)]
#[cfg_attr(any(test, feature = "serialize_structs"), derive(Serialize))]
pub struct GetSavingsPlansPurchaseRecommendationResponse {
    /// <p>Information regarding this specific recommendation set.</p>
    #[serde(rename = "Metadata")]
    #[serde(skip_serializing_if = "Option::is_none")]
    pub metadata: Option<SavingsPlansPurchaseRecommendationMetadata>,
    /// <p>The token for the next set of retrievable results. AWS provides the token when the response from a previous call has more results than the maximum page size.</p>
    #[serde(rename = "NextPageToken")]
    #[serde(skip_serializing_if = "Option::is_none")]
    pub next_page_token: Option<String>,
    /// <p>Contains your request parameters, Savings Plan Recommendations Summary, and Details.</p>
    #[serde(rename = "SavingsPlansPurchaseRecommendation")]
    #[serde(skip_serializing_if = "Option::is_none")]
    pub savings_plans_purchase_recommendation: Option<SavingsPlansPurchaseRecommendation>,
}

#[derive(Default, Debug, Clone, PartialEq, Serialize)]
pub struct GetSavingsPlansUtilizationDetailsRequest {
    /// <p>Filters Savings Plans utilization coverage data for active Savings Plans dimensions. You can filter data with the following dimensions:</p> <ul> <li> <p> <code>LINKED_ACCOUNT</code> </p> </li> <li> <p> <code>SAVINGS_PLAN_ARN</code> </p> </li> <li> <p> <code>REGION</code> </p> </li> <li> <p> <code>PAYMENT_OPTION</code> </p> </li> <li> <p> <code>INSTANCE_TYPE_FAMILY</code> </p> </li> </ul> <p> <code>GetSavingsPlansUtilizationDetails</code> uses the same <a href="http://docs.aws.amazon.com/aws-cost-management/latest/APIReference/API_Expression.html">Expression</a> object as the other operations, but only <code>AND</code> is supported among each dimension.</p>
    #[serde(rename = "Filter")]
    #[serde(skip_serializing_if = "Option::is_none")]
    pub filter: Option<Expression>,
    /// <p>The number of items to be returned in a response. The default is <code>20</code>, with a minimum value of <code>1</code>.</p>
    #[serde(rename = "MaxResults")]
    #[serde(skip_serializing_if = "Option::is_none")]
    pub max_results: Option<i64>,
    /// <p>The token to retrieve the next set of results. Amazon Web Services provides the token when the response from a previous call has more results than the maximum page size.</p>
    #[serde(rename = "NextToken")]
    #[serde(skip_serializing_if = "Option::is_none")]
    pub next_token: Option<String>,
    /// <p>The time period that you want the usage and costs for. The <code>Start</code> date must be within 13 months. The <code>End</code> date must be after the <code>Start</code> date, and before the current date. Future dates can't be used as an <code>End</code> date.</p>
    #[serde(rename = "TimePeriod")]
    pub time_period: DateInterval,
}

#[derive(Default, Debug, Clone, PartialEq, Deserialize)]
#[cfg_attr(any(test, feature = "serialize_structs"), derive(Serialize))]
pub struct GetSavingsPlansUtilizationDetailsResponse {
    /// <p>The token to retrieve the next set of results. Amazon Web Services provides the token when the response from a previous call has more results than the maximum page size.</p>
    #[serde(rename = "NextToken")]
    #[serde(skip_serializing_if = "Option::is_none")]
    pub next_token: Option<String>,
    /// <p>Retrieves a single daily or monthly Savings Plans utilization rate and details for your account.</p>
    #[serde(rename = "SavingsPlansUtilizationDetails")]
    pub savings_plans_utilization_details: Vec<SavingsPlansUtilizationDetail>,
    #[serde(rename = "TimePeriod")]
    pub time_period: DateInterval,
    /// <p>The total Savings Plans utilization, regardless of time period.</p>
    #[serde(rename = "Total")]
    #[serde(skip_serializing_if = "Option::is_none")]
    pub total: Option<SavingsPlansUtilizationAggregates>,
}

#[derive(Default, Debug, Clone, PartialEq, Serialize)]
pub struct GetSavingsPlansUtilizationRequest {
    /// <p>Filters Savings Plans utilization coverage data for active Savings Plans dimensions. You can filter data with the following dimensions:</p> <ul> <li> <p> <code>LINKED_ACCOUNT</code> </p> </li> <li> <p> <code>SAVINGS_PLAN_ARN</code> </p> </li> <li> <p> <code>SAVINGS_PLANS_TYPE</code> </p> </li> <li> <p> <code>REGION</code> </p> </li> <li> <p> <code>PAYMENT_OPTION</code> </p> </li> <li> <p> <code>INSTANCE_TYPE_FAMILY</code> </p> </li> </ul> <p> <code>GetSavingsPlansUtilization</code> uses the same <a href="http://docs.aws.amazon.com/aws-cost-management/latest/APIReference/API_Expression.html">Expression</a> object as the other operations, but only <code>AND</code> is supported among each dimension.</p>
    #[serde(rename = "Filter")]
    #[serde(skip_serializing_if = "Option::is_none")]
    pub filter: Option<Expression>,
    /// <p>The granularity of the Amazon Web Services utillization data for your Savings Plans.</p> <p>The <code>GetSavingsPlansUtilization</code> operation supports only <code>DAILY</code> and <code>MONTHLY</code> granularities.</p>
    #[serde(rename = "Granularity")]
    #[serde(skip_serializing_if = "Option::is_none")]
    pub granularity: Option<String>,
    /// <p>The time period that you want the usage and costs for. The <code>Start</code> date must be within 13 months. The <code>End</code> date must be after the <code>Start</code> date, and before the current date. Future dates can't be used as an <code>End</code> date.</p>
    #[serde(rename = "TimePeriod")]
    pub time_period: DateInterval,
}

#[derive(Default, Debug, Clone, PartialEq, Deserialize)]
#[cfg_attr(any(test, feature = "serialize_structs"), derive(Serialize))]
pub struct GetSavingsPlansUtilizationResponse {
    /// <p>The amount of cost/commitment you used your Savings Plans. This allows you to specify date ranges.</p>
    #[serde(rename = "SavingsPlansUtilizationsByTime")]
    #[serde(skip_serializing_if = "Option::is_none")]
    pub savings_plans_utilizations_by_time: Option<Vec<SavingsPlansUtilizationByTime>>,
    /// <p>The total amount of cost/commitment that you used your Savings Plans, regardless of date ranges.</p>
    #[serde(rename = "Total")]
    pub total: SavingsPlansUtilizationAggregates,
}

#[derive(Default, Debug, Clone, PartialEq, Serialize)]
>>>>>>> 36d57c13
pub struct GetTagsRequest {
    /// <p>The token to retrieve the next set of results. AWS provides the token when the response from a previous call has more results than the maximum page size.</p>
    #[serde(rename = "NextPageToken")]
    #[serde(skip_serializing_if = "Option::is_none")]
    pub next_page_token: Option<String>,
    /// <p>The value that you want to search for.</p>
    #[serde(rename = "SearchString")]
    #[serde(skip_serializing_if = "Option::is_none")]
    pub search_string: Option<String>,
    /// <p>The key of the tag that you want to return values for.</p>
    #[serde(rename = "TagKey")]
    #[serde(skip_serializing_if = "Option::is_none")]
    pub tag_key: Option<String>,
    /// <p>The start and end dates for retrieving the dimension values. The start date is inclusive, but the end date is exclusive. For example, if <code>start</code> is <code>2017-01-01</code> and <code>end</code> is <code>2017-05-01</code>, then the cost and usage data is retrieved from <code>2017-01-01</code> up to and including <code>2017-04-30</code> but not including <code>2017-05-01</code>.</p>
    #[serde(rename = "TimePeriod")]
    pub time_period: DateInterval,
}

#[derive(Default, Debug, Clone, PartialEq, Deserialize)]
#[cfg_attr(any(test, feature = "serialize_structs"), derive(Serialize))]
pub struct GetTagsResponse {
    /// <p>The token for the next set of retrievable results. AWS provides the token when the response from a previous call has more results than the maximum page size.</p>
    #[serde(rename = "NextPageToken")]
    #[serde(skip_serializing_if = "Option::is_none")]
    pub next_page_token: Option<String>,
    /// <p>The number of query results that AWS returns at a time.</p>
    #[serde(rename = "ReturnSize")]
    pub return_size: i64,
    /// <p>The tags that match your request.</p>
    #[serde(rename = "Tags")]
    pub tags: Vec<String>,
    /// <p>The total number of query results.</p>
    #[serde(rename = "TotalSize")]
    pub total_size: i64,
}

#[derive(Default, Debug, Clone, PartialEq, Serialize)]
#[cfg_attr(feature = "deserialize_structs", derive(Deserialize))]
pub struct GetUsageForecastRequest {
    /// <p>The filters that you want to use to filter your forecast. Cost Explorer API supports all of the Cost Explorer filters.</p>
    #[serde(rename = "Filter")]
    #[serde(skip_serializing_if = "Option::is_none")]
    pub filter: Option<Expression>,
    /// <p>How granular you want the forecast to be. You can get 3 months of <code>DAILY</code> forecasts or 12 months of <code>MONTHLY</code> forecasts.</p> <p>The <code>GetUsageForecast</code> operation supports only <code>DAILY</code> and <code>MONTHLY</code> granularities.</p>
    #[serde(rename = "Granularity")]
    pub granularity: String,
    /// <p><p>Which metric Cost Explorer uses to create your forecast.</p> <p>Valid values for a <code>GetUsageForecast</code> call are the following:</p> <ul> <li> <p>USAGE<em>QUANTITY</p> </li> <li> <p>NORMALIZED</em>USAGE_AMOUNT</p> </li> </ul></p>
    #[serde(rename = "Metric")]
    pub metric: String,
    /// <p>Cost Explorer always returns the mean forecast as a single point. You can request a prediction interval around the mean by specifying a confidence level. The higher the confidence level, the more confident Cost Explorer is about the actual value falling in the prediction interval. Higher confidence levels result in wider prediction intervals.</p>
    #[serde(rename = "PredictionIntervalLevel")]
    #[serde(skip_serializing_if = "Option::is_none")]
    pub prediction_interval_level: Option<i64>,
    /// <p>The start and end dates of the period that you want to retrieve usage forecast for. The start date is inclusive, but the end date is exclusive. For example, if <code>start</code> is <code>2017-01-01</code> and <code>end</code> is <code>2017-05-01</code>, then the cost and usage data is retrieved from <code>2017-01-01</code> up to and including <code>2017-04-30</code> but not including <code>2017-05-01</code>.</p>
    #[serde(rename = "TimePeriod")]
    pub time_period: DateInterval,
}

#[derive(Default, Debug, Clone, PartialEq, Deserialize)]
#[cfg_attr(any(test, feature = "serialize_structs"), derive(Serialize))]
pub struct GetUsageForecastResponse {
    /// <p>The forecasts for your query, in order. For <code>DAILY</code> forecasts, this is a list of days. For <code>MONTHLY</code> forecasts, this is a list of months.</p>
    #[serde(rename = "ForecastResultsByTime")]
    #[serde(skip_serializing_if = "Option::is_none")]
    pub forecast_results_by_time: Option<Vec<ForecastResult>>,
    /// <p>How much you're forecasted to use over the forecast period.</p>
    #[serde(rename = "Total")]
    #[serde(skip_serializing_if = "Option::is_none")]
    pub total: Option<MetricValue>,
}

/// <p>One level of grouped data in the results.</p>
#[derive(Default, Debug, Clone, PartialEq, Deserialize)]
#[cfg_attr(any(test, feature = "serialize_structs"), derive(Serialize))]
pub struct Group {
    /// <p>The keys that are included in this group.</p>
    #[serde(rename = "Keys")]
    #[serde(skip_serializing_if = "Option::is_none")]
    pub keys: Option<Vec<String>>,
    /// <p>The metrics that are included in this group.</p>
    #[serde(rename = "Metrics")]
    #[serde(skip_serializing_if = "Option::is_none")]
    pub metrics: Option<::std::collections::HashMap<String, MetricValue>>,
}

/// <p>Represents a group when you specify a group by criteria or in the response to a query with a specific grouping.</p>
#[derive(Default, Debug, Clone, PartialEq, Serialize, Deserialize)]
pub struct GroupDefinition {
    /// <p>The string that represents a key for a specified group.</p>
    #[serde(rename = "Key")]
    #[serde(skip_serializing_if = "Option::is_none")]
    pub key: Option<String>,
    /// <p>The string that represents the type of group.</p>
    #[serde(rename = "Type")]
    #[serde(skip_serializing_if = "Option::is_none")]
    pub type_: Option<String>,
}

/// <p>Details about the instances that AWS recommends that you purchase.</p>
#[derive(Default, Debug, Clone, PartialEq, Deserialize)]
#[cfg_attr(any(test, feature = "serialize_structs"), derive(Serialize))]
pub struct InstanceDetails {
    /// <p>The Amazon EC2 instances that AWS recommends that you purchase.</p>
    #[serde(rename = "EC2InstanceDetails")]
    #[serde(skip_serializing_if = "Option::is_none")]
    pub ec2_instance_details: Option<EC2InstanceDetails>,
    /// <p>The Amazon ES instances that AWS recommends that you purchase.</p>
    #[serde(rename = "ESInstanceDetails")]
    #[serde(skip_serializing_if = "Option::is_none")]
    pub es_instance_details: Option<ESInstanceDetails>,
    /// <p>The ElastiCache instances that AWS recommends that you purchase.</p>
    #[serde(rename = "ElastiCacheInstanceDetails")]
    #[serde(skip_serializing_if = "Option::is_none")]
    pub elasti_cache_instance_details: Option<ElastiCacheInstanceDetails>,
    /// <p>The Amazon RDS instances that AWS recommends that you purchase.</p>
    #[serde(rename = "RDSInstanceDetails")]
    #[serde(skip_serializing_if = "Option::is_none")]
    pub rds_instance_details: Option<RDSInstanceDetails>,
    /// <p>The Amazon Redshift instances that AWS recommends that you purchase.</p>
    #[serde(rename = "RedshiftInstanceDetails")]
    #[serde(skip_serializing_if = "Option::is_none")]
    pub redshift_instance_details: Option<RedshiftInstanceDetails>,
}

#[derive(Default, Debug, Clone, PartialEq, Serialize)]
pub struct ListCostCategoryDefinitionsRequest {
    /// <p> The date when the Cost Category was effective. </p>
    #[serde(rename = "EffectiveOn")]
    #[serde(skip_serializing_if = "Option::is_none")]
    pub effective_on: Option<String>,
    /// <p> The token to retrieve the next set of results. Amazon Web Services provides the token when the response from a previous call has more results than the maximum page size. </p> <p>You can use this information to retrieve the full Cost Category information using <code>DescribeCostCategory</code>.</p>
    #[serde(rename = "NextToken")]
    #[serde(skip_serializing_if = "Option::is_none")]
    pub next_token: Option<String>,
}

#[derive(Default, Debug, Clone, PartialEq, Deserialize)]
#[cfg_attr(any(test, feature = "serialize_structs"), derive(Serialize))]
pub struct ListCostCategoryDefinitionsResponse {
    /// <p> A reference to a Cost Category containing enough information to identify the Cost Category. </p>
    #[serde(rename = "CostCategoryReferences")]
    #[serde(skip_serializing_if = "Option::is_none")]
    pub cost_category_references: Option<Vec<CostCategoryReference>>,
    /// <p> The token to retrieve the next set of results. Amazon Web Services provides the token when the response from a previous call has more results than the maximum page size. </p>
    #[serde(rename = "NextToken")]
    #[serde(skip_serializing_if = "Option::is_none")]
    pub next_token: Option<String>,
}

/// <p>The aggregated value for a metric.</p>
#[derive(Default, Debug, Clone, PartialEq, Deserialize)]
#[cfg_attr(any(test, feature = "serialize_structs"), derive(Serialize))]
pub struct MetricValue {
    /// <p>The actual number that represents the metric.</p>
    #[serde(rename = "Amount")]
    #[serde(skip_serializing_if = "Option::is_none")]
    pub amount: Option<String>,
    /// <p>The unit that the metric is given in.</p>
    #[serde(rename = "Unit")]
    #[serde(skip_serializing_if = "Option::is_none")]
    pub unit: Option<String>,
}

/// <p> Details on the modification recommendation.</p>
#[derive(Default, Debug, Clone, PartialEq, Deserialize)]
#[cfg_attr(any(test, feature = "serialize_structs"), derive(Serialize))]
pub struct ModifyRecommendationDetail {
    /// <p>Identifies whether this instance type is the Amazon Web Services default recommendation.</p>
    #[serde(rename = "TargetInstances")]
    #[serde(skip_serializing_if = "Option::is_none")]
    pub target_instances: Option<Vec<TargetInstance>>,
}

/// <p>Details about the Amazon RDS instances that AWS recommends that you purchase.</p>
#[derive(Default, Debug, Clone, PartialEq, Deserialize)]
#[cfg_attr(any(test, feature = "serialize_structs"), derive(Serialize))]
pub struct RDSInstanceDetails {
    /// <p>Whether the recommendation is for a current-generation instance. </p>
    #[serde(rename = "CurrentGeneration")]
    #[serde(skip_serializing_if = "Option::is_none")]
    pub current_generation: Option<bool>,
    /// <p>The database edition that the recommended reservation supports.</p>
    #[serde(rename = "DatabaseEdition")]
    #[serde(skip_serializing_if = "Option::is_none")]
    pub database_edition: Option<String>,
    /// <p>The database engine that the recommended reservation supports.</p>
    #[serde(rename = "DatabaseEngine")]
    #[serde(skip_serializing_if = "Option::is_none")]
    pub database_engine: Option<String>,
    /// <p>Whether the recommendation is for a reservation in a single Availability Zone or a reservation with a backup in a second Availability Zone.</p>
    #[serde(rename = "DeploymentOption")]
    #[serde(skip_serializing_if = "Option::is_none")]
    pub deployment_option: Option<String>,
    /// <p>The instance family of the recommended reservation.</p>
    #[serde(rename = "Family")]
    #[serde(skip_serializing_if = "Option::is_none")]
    pub family: Option<String>,
    /// <p>The type of instance that AWS recommends.</p>
    #[serde(rename = "InstanceType")]
    #[serde(skip_serializing_if = "Option::is_none")]
    pub instance_type: Option<String>,
    /// <p>The license model that the recommended reservation supports.</p>
    #[serde(rename = "LicenseModel")]
    #[serde(skip_serializing_if = "Option::is_none")]
    pub license_model: Option<String>,
    /// <p>The AWS Region of the recommended reservation.</p>
    #[serde(rename = "Region")]
    #[serde(skip_serializing_if = "Option::is_none")]
    pub region: Option<String>,
    /// <p>Whether the recommended reservation is size flexible.</p>
    #[serde(rename = "SizeFlexEligible")]
    #[serde(skip_serializing_if = "Option::is_none")]
    pub size_flex_eligible: Option<bool>,
}

/// <p>Details about the Amazon Redshift instances that AWS recommends that you purchase.</p>
#[derive(Default, Debug, Clone, PartialEq, Deserialize)]
#[cfg_attr(any(test, feature = "serialize_structs"), derive(Serialize))]
pub struct RedshiftInstanceDetails {
    /// <p>Whether the recommendation is for a current-generation instance.</p>
    #[serde(rename = "CurrentGeneration")]
    #[serde(skip_serializing_if = "Option::is_none")]
    pub current_generation: Option<bool>,
    /// <p>The instance family of the recommended reservation.</p>
    #[serde(rename = "Family")]
    #[serde(skip_serializing_if = "Option::is_none")]
    pub family: Option<String>,
    /// <p>The type of node that AWS recommends.</p>
    #[serde(rename = "NodeType")]
    #[serde(skip_serializing_if = "Option::is_none")]
    pub node_type: Option<String>,
    /// <p>The AWS Region of the recommended reservation.</p>
    #[serde(rename = "Region")]
    #[serde(skip_serializing_if = "Option::is_none")]
    pub region: Option<String>,
    /// <p>Whether the recommended reservation is size flexible.</p>
    #[serde(rename = "SizeFlexEligible")]
    #[serde(skip_serializing_if = "Option::is_none")]
    pub size_flex_eligible: Option<bool>,
}

/// <p>The aggregated numbers for your reservation usage.</p>
#[derive(Default, Debug, Clone, PartialEq, Deserialize)]
#[cfg_attr(any(test, feature = "serialize_structs"), derive(Serialize))]
pub struct ReservationAggregates {
    /// <p>The monthly cost of your reservation, amortized over the reservation period.</p>
    #[serde(rename = "AmortizedRecurringFee")]
    #[serde(skip_serializing_if = "Option::is_none")]
    pub amortized_recurring_fee: Option<String>,
    /// <p>The upfront cost of your reservation, amortized over the reservation period.</p>
    #[serde(rename = "AmortizedUpfrontFee")]
    #[serde(skip_serializing_if = "Option::is_none")]
    pub amortized_upfront_fee: Option<String>,
    /// <p>How much you saved due to purchasing and utilizing reservation. AWS calculates this by subtracting <code>TotalAmortizedFee</code> from <code>OnDemandCostOfRIHoursUsed</code>.</p>
    #[serde(rename = "NetRISavings")]
    #[serde(skip_serializing_if = "Option::is_none")]
    pub net_ri_savings: Option<String>,
    /// <p>How much your reservation would cost if charged On-Demand rates.</p>
    #[serde(rename = "OnDemandCostOfRIHoursUsed")]
    #[serde(skip_serializing_if = "Option::is_none")]
    pub on_demand_cost_of_ri_hours_used: Option<String>,
    /// <p>How many reservation hours that you purchased.</p>
    #[serde(rename = "PurchasedHours")]
    #[serde(skip_serializing_if = "Option::is_none")]
    pub purchased_hours: Option<String>,
    /// <p>How many Amazon EC2 reservation hours that you purchased, converted to normalized units. Normalized units are available only for Amazon EC2 usage after November 11, 2017.</p>
    #[serde(rename = "PurchasedUnits")]
    #[serde(skip_serializing_if = "Option::is_none")]
    pub purchased_units: Option<String>,
    /// <p>The total number of reservation hours that you used.</p>
    #[serde(rename = "TotalActualHours")]
    #[serde(skip_serializing_if = "Option::is_none")]
    pub total_actual_hours: Option<String>,
    /// <p>The total number of Amazon EC2 reservation hours that you used, converted to normalized units. Normalized units are available only for Amazon EC2 usage after November 11, 2017.</p>
    #[serde(rename = "TotalActualUnits")]
    #[serde(skip_serializing_if = "Option::is_none")]
    pub total_actual_units: Option<String>,
    /// <p>The total cost of your reservation, amortized over the reservation period.</p>
    #[serde(rename = "TotalAmortizedFee")]
    #[serde(skip_serializing_if = "Option::is_none")]
    pub total_amortized_fee: Option<String>,
    /// <p>How much you could save if you use your entire reservation.</p>
    #[serde(rename = "TotalPotentialRISavings")]
    #[serde(skip_serializing_if = "Option::is_none")]
    pub total_potential_ri_savings: Option<String>,
    /// <p>The number of reservation hours that you didn't use.</p>
    #[serde(rename = "UnusedHours")]
    #[serde(skip_serializing_if = "Option::is_none")]
    pub unused_hours: Option<String>,
    /// <p>The number of Amazon EC2 reservation hours that you didn't use, converted to normalized units. Normalized units are available only for Amazon EC2 usage after November 11, 2017.</p>
    #[serde(rename = "UnusedUnits")]
    #[serde(skip_serializing_if = "Option::is_none")]
    pub unused_units: Option<String>,
    /// <p>The percentage of reservation time that you used.</p>
    #[serde(rename = "UtilizationPercentage")]
    #[serde(skip_serializing_if = "Option::is_none")]
    pub utilization_percentage: Option<String>,
    /// <p>The percentage of Amazon EC2 reservation time that you used, converted to normalized units. Normalized units are available only for Amazon EC2 usage after November 11, 2017.</p>
    #[serde(rename = "UtilizationPercentageInUnits")]
    #[serde(skip_serializing_if = "Option::is_none")]
    pub utilization_percentage_in_units: Option<String>,
}

/// <p>A group of reservations that share a set of attributes.</p>
#[derive(Default, Debug, Clone, PartialEq, Deserialize)]
#[cfg_attr(any(test, feature = "serialize_structs"), derive(Serialize))]
pub struct ReservationCoverageGroup {
    /// <p>The attributes for this group of reservations.</p>
    #[serde(rename = "Attributes")]
    #[serde(skip_serializing_if = "Option::is_none")]
    pub attributes: Option<::std::collections::HashMap<String, String>>,
    /// <p>How much instance usage this group of reservations covered.</p>
    #[serde(rename = "Coverage")]
    #[serde(skip_serializing_if = "Option::is_none")]
    pub coverage: Option<Coverage>,
}

/// <p>A specific reservation that AWS recommends for purchase.</p>
#[derive(Default, Debug, Clone, PartialEq, Deserialize)]
#[cfg_attr(any(test, feature = "serialize_structs"), derive(Serialize))]
pub struct ReservationPurchaseRecommendation {
    /// <p>The account scope that AWS recommends that you purchase this instance for. For example, you can purchase this reservation for an entire organization in AWS Organizations.</p>
    #[serde(rename = "AccountScope")]
    #[serde(skip_serializing_if = "Option::is_none")]
    pub account_scope: Option<String>,
    /// <p>How many days of previous usage that AWS considers when making this recommendation.</p>
    #[serde(rename = "LookbackPeriodInDays")]
    #[serde(skip_serializing_if = "Option::is_none")]
    pub lookback_period_in_days: Option<String>,
    /// <p>The payment option for the reservation. For example, <code>AllUpfront</code> or <code>NoUpfront</code>.</p>
    #[serde(rename = "PaymentOption")]
    #[serde(skip_serializing_if = "Option::is_none")]
    pub payment_option: Option<String>,
    /// <p>Details about the recommended purchases.</p>
    #[serde(rename = "RecommendationDetails")]
    #[serde(skip_serializing_if = "Option::is_none")]
    pub recommendation_details: Option<Vec<ReservationPurchaseRecommendationDetail>>,
    /// <p>A summary about the recommended purchase.</p>
    #[serde(rename = "RecommendationSummary")]
    #[serde(skip_serializing_if = "Option::is_none")]
    pub recommendation_summary: Option<ReservationPurchaseRecommendationSummary>,
    /// <p>Hardware specifications for the service that you want recommendations for.</p>
    #[serde(rename = "ServiceSpecification")]
    #[serde(skip_serializing_if = "Option::is_none")]
    pub service_specification: Option<ServiceSpecification>,
    /// <p>The term of the reservation that you want recommendations for, in years.</p>
    #[serde(rename = "TermInYears")]
    #[serde(skip_serializing_if = "Option::is_none")]
    pub term_in_years: Option<String>,
}

/// <p>Details about your recommended reservation purchase.</p>
#[derive(Default, Debug, Clone, PartialEq, Deserialize)]
#[cfg_attr(any(test, feature = "serialize_structs"), derive(Serialize))]
pub struct ReservationPurchaseRecommendationDetail {
    /// <p>The account that this RI recommendation is for.</p>
    #[serde(rename = "AccountId")]
    #[serde(skip_serializing_if = "Option::is_none")]
    pub account_id: Option<String>,
    /// <p>The average number of normalized units that you used in an hour during the historical period. AWS uses this to calculate your recommended reservation purchases.</p>
    #[serde(rename = "AverageNormalizedUnitsUsedPerHour")]
    #[serde(skip_serializing_if = "Option::is_none")]
    pub average_normalized_units_used_per_hour: Option<String>,
    /// <p>The average number of instances that you used in an hour during the historical period. AWS uses this to calculate your recommended reservation purchases.</p>
    #[serde(rename = "AverageNumberOfInstancesUsedPerHour")]
    #[serde(skip_serializing_if = "Option::is_none")]
    pub average_number_of_instances_used_per_hour: Option<String>,
    /// <p>The average utilization of your instances. AWS uses this to calculate your recommended reservation purchases.</p>
    #[serde(rename = "AverageUtilization")]
    #[serde(skip_serializing_if = "Option::is_none")]
    pub average_utilization: Option<String>,
    /// <p>The currency code that AWS used to calculate the costs for this instance.</p>
    #[serde(rename = "CurrencyCode")]
    #[serde(skip_serializing_if = "Option::is_none")]
    pub currency_code: Option<String>,
    /// <p>How long AWS estimates that it takes for this instance to start saving you money, in months.</p>
    #[serde(rename = "EstimatedBreakEvenInMonths")]
    #[serde(skip_serializing_if = "Option::is_none")]
    pub estimated_break_even_in_months: Option<String>,
    /// <p>How much AWS estimates that you spend on On-Demand Instances in a month.</p>
    #[serde(rename = "EstimatedMonthlyOnDemandCost")]
    #[serde(skip_serializing_if = "Option::is_none")]
    pub estimated_monthly_on_demand_cost: Option<String>,
    /// <p>How much AWS estimates that this specific recommendation could save you in a month.</p>
    #[serde(rename = "EstimatedMonthlySavingsAmount")]
    #[serde(skip_serializing_if = "Option::is_none")]
    pub estimated_monthly_savings_amount: Option<String>,
    /// <p>How much AWS estimates that this specific recommendation could save you in a month, as a percentage of your overall costs.</p>
    #[serde(rename = "EstimatedMonthlySavingsPercentage")]
    #[serde(skip_serializing_if = "Option::is_none")]
    pub estimated_monthly_savings_percentage: Option<String>,
    /// <p>How much AWS estimates that you would have spent for all usage during the specified historical period if you had a reservation.</p>
    #[serde(rename = "EstimatedReservationCostForLookbackPeriod")]
    #[serde(skip_serializing_if = "Option::is_none")]
    pub estimated_reservation_cost_for_lookback_period: Option<String>,
    /// <p>Details about the instances that AWS recommends that you purchase.</p>
    #[serde(rename = "InstanceDetails")]
    #[serde(skip_serializing_if = "Option::is_none")]
    pub instance_details: Option<InstanceDetails>,
    /// <p>The maximum number of normalized units that you used in an hour during the historical period. AWS uses this to calculate your recommended reservation purchases.</p>
    #[serde(rename = "MaximumNormalizedUnitsUsedPerHour")]
    #[serde(skip_serializing_if = "Option::is_none")]
    pub maximum_normalized_units_used_per_hour: Option<String>,
    /// <p>The maximum number of instances that you used in an hour during the historical period. AWS uses this to calculate your recommended reservation purchases.</p>
    #[serde(rename = "MaximumNumberOfInstancesUsedPerHour")]
    #[serde(skip_serializing_if = "Option::is_none")]
    pub maximum_number_of_instances_used_per_hour: Option<String>,
    /// <p>The minimum number of normalized units that you used in an hour during the historical period. AWS uses this to calculate your recommended reservation purchases.</p>
    #[serde(rename = "MinimumNormalizedUnitsUsedPerHour")]
    #[serde(skip_serializing_if = "Option::is_none")]
    pub minimum_normalized_units_used_per_hour: Option<String>,
    /// <p>The minimum number of instances that you used in an hour during the historical period. AWS uses this to calculate your recommended reservation purchases.</p>
    #[serde(rename = "MinimumNumberOfInstancesUsedPerHour")]
    #[serde(skip_serializing_if = "Option::is_none")]
    pub minimum_number_of_instances_used_per_hour: Option<String>,
    /// <p>The number of normalized units that AWS recommends that you purchase.</p>
    #[serde(rename = "RecommendedNormalizedUnitsToPurchase")]
    #[serde(skip_serializing_if = "Option::is_none")]
    pub recommended_normalized_units_to_purchase: Option<String>,
    /// <p>The number of instances that AWS recommends that you purchase.</p>
    #[serde(rename = "RecommendedNumberOfInstancesToPurchase")]
    #[serde(skip_serializing_if = "Option::is_none")]
    pub recommended_number_of_instances_to_purchase: Option<String>,
    /// <p>How much purchasing this instance costs you on a monthly basis.</p>
    #[serde(rename = "RecurringStandardMonthlyCost")]
    #[serde(skip_serializing_if = "Option::is_none")]
    pub recurring_standard_monthly_cost: Option<String>,
    /// <p>How much purchasing this instance costs you upfront.</p>
    #[serde(rename = "UpfrontCost")]
    #[serde(skip_serializing_if = "Option::is_none")]
    pub upfront_cost: Option<String>,
}

/// <p>Information about this specific recommendation, such as the time stamp for when AWS made a specific recommendation.</p>
#[derive(Default, Debug, Clone, PartialEq, Deserialize)]
#[cfg_attr(any(test, feature = "serialize_structs"), derive(Serialize))]
pub struct ReservationPurchaseRecommendationMetadata {
    /// <p>The time stamp for when AWS made this recommendation.</p>
    #[serde(rename = "GenerationTimestamp")]
    #[serde(skip_serializing_if = "Option::is_none")]
    pub generation_timestamp: Option<String>,
    /// <p>The ID for this specific recommendation.</p>
    #[serde(rename = "RecommendationId")]
    #[serde(skip_serializing_if = "Option::is_none")]
    pub recommendation_id: Option<String>,
}

/// <p>A summary about this recommendation, such as the currency code, the amount that AWS estimates that you could save, and the total amount of reservation to purchase.</p>
#[derive(Default, Debug, Clone, PartialEq, Deserialize)]
#[cfg_attr(any(test, feature = "serialize_structs"), derive(Serialize))]
pub struct ReservationPurchaseRecommendationSummary {
    /// <p>The currency code used for this recommendation.</p>
    #[serde(rename = "CurrencyCode")]
    #[serde(skip_serializing_if = "Option::is_none")]
    pub currency_code: Option<String>,
    /// <p>The total amount that AWS estimates that this recommendation could save you in a month.</p>
    #[serde(rename = "TotalEstimatedMonthlySavingsAmount")]
    #[serde(skip_serializing_if = "Option::is_none")]
    pub total_estimated_monthly_savings_amount: Option<String>,
    /// <p>The total amount that AWS estimates that this recommendation could save you in a month, as a percentage of your costs.</p>
    #[serde(rename = "TotalEstimatedMonthlySavingsPercentage")]
    #[serde(skip_serializing_if = "Option::is_none")]
    pub total_estimated_monthly_savings_percentage: Option<String>,
}

/// <p>A group of reservations that share a set of attributes.</p>
#[derive(Default, Debug, Clone, PartialEq, Deserialize)]
#[cfg_attr(any(test, feature = "serialize_structs"), derive(Serialize))]
pub struct ReservationUtilizationGroup {
    /// <p>The attributes for this group of reservations.</p>
    #[serde(rename = "Attributes")]
    #[serde(skip_serializing_if = "Option::is_none")]
    pub attributes: Option<::std::collections::HashMap<String, String>>,
    /// <p>The key for a specific reservation attribute.</p>
    #[serde(rename = "Key")]
    #[serde(skip_serializing_if = "Option::is_none")]
    pub key: Option<String>,
    /// <p>How much you used this group of reservations.</p>
    #[serde(rename = "Utilization")]
    #[serde(skip_serializing_if = "Option::is_none")]
    pub utilization: Option<ReservationAggregates>,
    /// <p>The value of a specific reservation attribute.</p>
    #[serde(rename = "Value")]
    #[serde(skip_serializing_if = "Option::is_none")]
    pub value: Option<String>,
}

/// <p>Details on the resource.</p>
#[derive(Default, Debug, Clone, PartialEq, Deserialize)]
#[cfg_attr(any(test, feature = "serialize_structs"), derive(Serialize))]
pub struct ResourceDetails {
    /// <p>Details on the Amazon EC2 resource.</p>
    #[serde(rename = "EC2ResourceDetails")]
    #[serde(skip_serializing_if = "Option::is_none")]
    pub ec2_resource_details: Option<EC2ResourceDetails>,
}

/// <p>Resource utilization of current resource. </p>
#[derive(Default, Debug, Clone, PartialEq, Deserialize)]
#[cfg_attr(any(test, feature = "serialize_structs"), derive(Serialize))]
pub struct ResourceUtilization {
    /// <p>Utilization of current Amazon EC2 Instance </p>
    #[serde(rename = "EC2ResourceUtilization")]
    #[serde(skip_serializing_if = "Option::is_none")]
    pub ec2_resource_utilization: Option<EC2ResourceUtilization>,
}

/// <p>The result that is associated with a time period.</p>
#[derive(Default, Debug, Clone, PartialEq, Deserialize)]
#[cfg_attr(any(test, feature = "serialize_structs"), derive(Serialize))]
pub struct ResultByTime {
    /// <p>Whether the result is estimated.</p>
    #[serde(rename = "Estimated")]
    #[serde(skip_serializing_if = "Option::is_none")]
    pub estimated: Option<bool>,
    /// <p>The groups that this time period includes.</p>
    #[serde(rename = "Groups")]
    #[serde(skip_serializing_if = "Option::is_none")]
    pub groups: Option<Vec<Group>>,
    /// <p>The time period that the result covers.</p>
    #[serde(rename = "TimePeriod")]
    #[serde(skip_serializing_if = "Option::is_none")]
    pub time_period: Option<DateInterval>,
    /// <p>The total amount of cost or usage accrued during the time period.</p>
    #[serde(rename = "Total")]
    #[serde(skip_serializing_if = "Option::is_none")]
    pub total: Option<::std::collections::HashMap<String, MetricValue>>,
}

/// <p>Recommendations to rightsize resources.</p>
#[derive(Default, Debug, Clone, PartialEq, Deserialize)]
#[cfg_attr(any(test, feature = "serialize_structs"), derive(Serialize))]
pub struct RightsizingRecommendation {
    /// <p>The account that this recommendation is for.</p>
    #[serde(rename = "AccountId")]
    #[serde(skip_serializing_if = "Option::is_none")]
    pub account_id: Option<String>,
    /// <p> Context regarding the current instance.</p>
    #[serde(rename = "CurrentInstance")]
    #[serde(skip_serializing_if = "Option::is_none")]
    pub current_instance: Option<CurrentInstance>,
    /// <p> Details for modification recommendations. </p>
    #[serde(rename = "ModifyRecommendationDetail")]
    #[serde(skip_serializing_if = "Option::is_none")]
    pub modify_recommendation_detail: Option<ModifyRecommendationDetail>,
    /// <p>Recommendation to either terminate or modify the resource.</p>
    #[serde(rename = "RightsizingType")]
    #[serde(skip_serializing_if = "Option::is_none")]
    pub rightsizing_type: Option<String>,
    /// <p>Details for termination recommendations.</p>
    #[serde(rename = "TerminateRecommendationDetail")]
    #[serde(skip_serializing_if = "Option::is_none")]
    pub terminate_recommendation_detail: Option<TerminateRecommendationDetail>,
}

/// <p>Metadata for this recommendation set.</p>
#[derive(Default, Debug, Clone, PartialEq, Deserialize)]
#[cfg_attr(any(test, feature = "serialize_structs"), derive(Serialize))]
pub struct RightsizingRecommendationMetadata {
    /// <p> The time stamp for when Amazon Web Services made this recommendation.</p>
    #[serde(rename = "GenerationTimestamp")]
    #[serde(skip_serializing_if = "Option::is_none")]
    pub generation_timestamp: Option<String>,
    /// <p> How many days of previous usage that Amazon Web Services considers when making this recommendation.</p>
    #[serde(rename = "LookbackPeriodInDays")]
    #[serde(skip_serializing_if = "Option::is_none")]
    pub lookback_period_in_days: Option<String>,
    /// <p> The ID for this specific recommendation.</p>
    #[serde(rename = "RecommendationId")]
    #[serde(skip_serializing_if = "Option::is_none")]
    pub recommendation_id: Option<String>,
}

/// <p> Summary of rightsizing recommendations </p>
#[derive(Default, Debug, Clone, PartialEq, Deserialize)]
#[cfg_attr(any(test, feature = "serialize_structs"), derive(Serialize))]
pub struct RightsizingRecommendationSummary {
    /// <p> Estimated total savings resulting from modifications, on a monthly basis.</p>
    #[serde(rename = "EstimatedTotalMonthlySavingsAmount")]
    #[serde(skip_serializing_if = "Option::is_none")]
    pub estimated_total_monthly_savings_amount: Option<String>,
    /// <p> The currency code that Amazon Web Services used to calculate the savings.</p>
    #[serde(rename = "SavingsCurrencyCode")]
    #[serde(skip_serializing_if = "Option::is_none")]
    pub savings_currency_code: Option<String>,
    /// <p> Savings percentage based on the recommended modifications, relative to the total On Demand costs associated with these instances.</p>
    #[serde(rename = "SavingsPercentage")]
    #[serde(skip_serializing_if = "Option::is_none")]
    pub savings_percentage: Option<String>,
    /// <p> Total number of instance recommendations.</p>
    #[serde(rename = "TotalRecommendationCount")]
    #[serde(skip_serializing_if = "Option::is_none")]
    pub total_recommendation_count: Option<String>,
}

/// <p>The amortized amount of Savings Plans purchased in a specific account during a specific time interval.</p>
#[derive(Default, Debug, Clone, PartialEq, Deserialize)]
#[cfg_attr(any(test, feature = "serialize_structs"), derive(Serialize))]
pub struct SavingsPlansAmortizedCommitment {
    /// <p>The amortized amount of your Savings Plans commitment that was purchased with either a <code>Partial</code> or a <code>NoUpfront</code>.</p>
    #[serde(rename = "AmortizedRecurringCommitment")]
    #[serde(skip_serializing_if = "Option::is_none")]
    pub amortized_recurring_commitment: Option<String>,
    /// <p>The amortized amount of your Savings Plans commitment that was purchased with an <code>Upfront</code> or <code>PartialUpfront</code> Savings Plans.</p>
    #[serde(rename = "AmortizedUpfrontCommitment")]
    #[serde(skip_serializing_if = "Option::is_none")]
    pub amortized_upfront_commitment: Option<String>,
    /// <p>The total amortized amount of your Savings Plans commitment, regardless of your Savings Plans purchase method. </p>
    #[serde(rename = "TotalAmortizedCommitment")]
    #[serde(skip_serializing_if = "Option::is_none")]
    pub total_amortized_commitment: Option<String>,
}

/// <p>The amount of Savings Plans eligible usage that is covered by Savings Plans. All calculations consider the On-Demand equivalent of your Savings Plans usage.</p>
#[derive(Default, Debug, Clone, PartialEq, Deserialize)]
#[cfg_attr(any(test, feature = "serialize_structs"), derive(Serialize))]
pub struct SavingsPlansCoverage {
    /// <p>The attribute that applies to a specific <code>Dimension</code>.</p>
    #[serde(rename = "Attributes")]
    #[serde(skip_serializing_if = "Option::is_none")]
    pub attributes: Option<::std::collections::HashMap<String, String>>,
    /// <p>The amount of Savings Plans eligible usage that the Savings Plans covered.</p>
    #[serde(rename = "Coverage")]
    #[serde(skip_serializing_if = "Option::is_none")]
    pub coverage: Option<SavingsPlansCoverageData>,
    #[serde(rename = "TimePeriod")]
    #[serde(skip_serializing_if = "Option::is_none")]
    pub time_period: Option<DateInterval>,
}

/// <p>Specific coverage percentage, On-Demand costs, and spend covered by Savings Plans, and total Savings Plans costs for an account.</p>
#[derive(Default, Debug, Clone, PartialEq, Deserialize)]
#[cfg_attr(any(test, feature = "serialize_structs"), derive(Serialize))]
pub struct SavingsPlansCoverageData {
    /// <p>The percentage of your existing Savings Planscovered usage, divided by all of your eligible Savings Plans usage in an account(or set of accounts).</p>
    #[serde(rename = "CoveragePercentage")]
    #[serde(skip_serializing_if = "Option::is_none")]
    pub coverage_percentage: Option<String>,
    /// <p>The cost of your Amazon Web Services usage at the public On-Demand rate.</p>
    #[serde(rename = "OnDemandCost")]
    #[serde(skip_serializing_if = "Option::is_none")]
    pub on_demand_cost: Option<String>,
    /// <p>The amount of your Amazon Web Services usage that is covered by a Savings Plans.</p>
    #[serde(rename = "SpendCoveredBySavingsPlans")]
    #[serde(skip_serializing_if = "Option::is_none")]
    pub spend_covered_by_savings_plans: Option<String>,
    /// <p>The total cost of your Amazon Web Services usage, regardless of your purchase option.</p>
    #[serde(rename = "TotalCost")]
    #[serde(skip_serializing_if = "Option::is_none")]
    pub total_cost: Option<String>,
}

/// <p>Attribute details on a specific Savings Plan.</p>
#[derive(Default, Debug, Clone, PartialEq, Deserialize)]
#[cfg_attr(any(test, feature = "serialize_structs"), derive(Serialize))]
pub struct SavingsPlansDetails {
    /// <p>A group of instance types that Savings Plans applies to.</p>
    #[serde(rename = "InstanceFamily")]
    #[serde(skip_serializing_if = "Option::is_none")]
    pub instance_family: Option<String>,
    /// <p>The unique ID used to distinguish Savings Plans from one another.</p>
    #[serde(rename = "OfferingId")]
    #[serde(skip_serializing_if = "Option::is_none")]
    pub offering_id: Option<String>,
    /// <p>A collection of AWS resources in a geographic area. Each AWS Region is isolated and independent of the other Regions.</p>
    #[serde(rename = "Region")]
    #[serde(skip_serializing_if = "Option::is_none")]
    pub region: Option<String>,
}

/// <p>Contains your request parameters, Savings Plan Recommendations Summary, and Details.</p>
#[derive(Default, Debug, Clone, PartialEq, Deserialize)]
#[cfg_attr(any(test, feature = "serialize_structs"), derive(Serialize))]
pub struct SavingsPlansPurchaseRecommendation {
    /// <p>The lookback period in days, used to generate the recommendation.</p>
    #[serde(rename = "LookbackPeriodInDays")]
    #[serde(skip_serializing_if = "Option::is_none")]
    pub lookback_period_in_days: Option<String>,
    /// <p>The payment option used to generate the recommendation.</p>
    #[serde(rename = "PaymentOption")]
    #[serde(skip_serializing_if = "Option::is_none")]
    pub payment_option: Option<String>,
    /// <p>Details for the Savings Plans we recommend you to purchase to cover existing, Savings Plans eligible workloads.</p>
    #[serde(rename = "SavingsPlansPurchaseRecommendationDetails")]
    #[serde(skip_serializing_if = "Option::is_none")]
    pub savings_plans_purchase_recommendation_details:
        Option<Vec<SavingsPlansPurchaseRecommendationDetail>>,
    /// <p>Summary metrics for your Savings Plans Recommendations. </p>
    #[serde(rename = "SavingsPlansPurchaseRecommendationSummary")]
    #[serde(skip_serializing_if = "Option::is_none")]
    pub savings_plans_purchase_recommendation_summary:
        Option<SavingsPlansPurchaseRecommendationSummary>,
    /// <p>The requested Savings Plans recommendation type.</p>
    #[serde(rename = "SavingsPlansType")]
    #[serde(skip_serializing_if = "Option::is_none")]
    pub savings_plans_type: Option<String>,
    /// <p>The Savings Plans recommendation term in years, used to generate the recommendation.</p>
    #[serde(rename = "TermInYears")]
    #[serde(skip_serializing_if = "Option::is_none")]
    pub term_in_years: Option<String>,
}

/// <p>Details for your recommended Savings Plans.</p>
#[derive(Default, Debug, Clone, PartialEq, Deserialize)]
#[cfg_attr(any(test, feature = "serialize_structs"), derive(Serialize))]
pub struct SavingsPlansPurchaseRecommendationDetail {
    /// <p>The <code>AccountID</code> the recommendation is generated for.</p>
    #[serde(rename = "AccountId")]
    #[serde(skip_serializing_if = "Option::is_none")]
    pub account_id: Option<String>,
    /// <p>The currency code Amazon Web Services used to generate the recommendations and present potential savings.</p>
    #[serde(rename = "CurrencyCode")]
    #[serde(skip_serializing_if = "Option::is_none")]
    pub currency_code: Option<String>,
    /// <p>The average value of hourly On-Demand spend over the lookback period of the applicable usage type.</p>
    #[serde(rename = "CurrentAverageHourlyOnDemandSpend")]
    #[serde(skip_serializing_if = "Option::is_none")]
    pub current_average_hourly_on_demand_spend: Option<String>,
    /// <p>The highest value of hourly On-Demand spend over the lookback period of the applicable usage type.</p>
    #[serde(rename = "CurrentMaximumHourlyOnDemandSpend")]
    #[serde(skip_serializing_if = "Option::is_none")]
    pub current_maximum_hourly_on_demand_spend: Option<String>,
    /// <p>The lowest value of hourly On-Demand spend over the lookback period of the applicable usage type.</p>
    #[serde(rename = "CurrentMinimumHourlyOnDemandSpend")]
    #[serde(skip_serializing_if = "Option::is_none")]
    pub current_minimum_hourly_on_demand_spend: Option<String>,
    /// <p>The estimated utilization of the recommended Savings Plans.</p>
    #[serde(rename = "EstimatedAverageUtilization")]
    #[serde(skip_serializing_if = "Option::is_none")]
    pub estimated_average_utilization: Option<String>,
    /// <p>The estimated monthly savings amount, based on the recommended Savings Plans.</p>
    #[serde(rename = "EstimatedMonthlySavingsAmount")]
    #[serde(skip_serializing_if = "Option::is_none")]
    pub estimated_monthly_savings_amount: Option<String>,
    /// <p>The remaining On-Demand cost estimated to not be covered by the recommended Savings Plans, over the length of the lookback period.</p>
    #[serde(rename = "EstimatedOnDemandCost")]
    #[serde(skip_serializing_if = "Option::is_none")]
    pub estimated_on_demand_cost: Option<String>,
    /// <p> The estimated On-Demand costs you would expect with no additional commitment, based on your usage of the selected time period and the Savings Plans you own. </p>
    #[serde(rename = "EstimatedOnDemandCostWithCurrentCommitment")]
    #[serde(skip_serializing_if = "Option::is_none")]
    pub estimated_on_demand_cost_with_current_commitment: Option<String>,
    /// <p>The estimated return on investment based on the recommended Savings Plans purchased. This is calculated as <code>estimatedSavingsAmount</code>/ <code>estimatedSPCost</code>*100.</p>
    #[serde(rename = "EstimatedROI")]
    #[serde(skip_serializing_if = "Option::is_none")]
    pub estimated_roi: Option<String>,
    /// <p>The cost of the recommended Savings Plans over the length of the lookback period.</p>
    #[serde(rename = "EstimatedSPCost")]
    #[serde(skip_serializing_if = "Option::is_none")]
    pub estimated_sp_cost: Option<String>,
    /// <p>The estimated savings amount based on the recommended Savings Plans over the length of the lookback period.</p>
    #[serde(rename = "EstimatedSavingsAmount")]
    #[serde(skip_serializing_if = "Option::is_none")]
    pub estimated_savings_amount: Option<String>,
    /// <p>The estimated savings percentage relative to the total cost of applicable On-Demand usage over the lookback period.</p>
    #[serde(rename = "EstimatedSavingsPercentage")]
    #[serde(skip_serializing_if = "Option::is_none")]
    pub estimated_savings_percentage: Option<String>,
    /// <p>The recommended hourly commitment level for the Savings Plans type, and configuration based on the usage during the lookback period.</p>
    #[serde(rename = "HourlyCommitmentToPurchase")]
    #[serde(skip_serializing_if = "Option::is_none")]
    pub hourly_commitment_to_purchase: Option<String>,
    /// <p>Details for your recommended Savings Plans.</p>
    #[serde(rename = "SavingsPlansDetails")]
    #[serde(skip_serializing_if = "Option::is_none")]
    pub savings_plans_details: Option<SavingsPlansDetails>,
    /// <p>The upfront cost of the recommended Savings Plans, based on the selected payment option.</p>
    #[serde(rename = "UpfrontCost")]
    #[serde(skip_serializing_if = "Option::is_none")]
    pub upfront_cost: Option<String>,
}

/// <p>Metadata about your Savings Plans Purchase Recommendations.</p>
#[derive(Default, Debug, Clone, PartialEq, Deserialize)]
#[cfg_attr(any(test, feature = "serialize_structs"), derive(Serialize))]
pub struct SavingsPlansPurchaseRecommendationMetadata {
    /// <p>The timestamp showing when the recommendations were generated.</p>
    #[serde(rename = "GenerationTimestamp")]
    #[serde(skip_serializing_if = "Option::is_none")]
    pub generation_timestamp: Option<String>,
    /// <p>The unique identifier for the recommendation set.</p>
    #[serde(rename = "RecommendationId")]
    #[serde(skip_serializing_if = "Option::is_none")]
    pub recommendation_id: Option<String>,
}

/// <p>Summary metrics for your Savings Plans Purchase Recommendations.</p>
#[derive(Default, Debug, Clone, PartialEq, Deserialize)]
#[cfg_attr(any(test, feature = "serialize_structs"), derive(Serialize))]
pub struct SavingsPlansPurchaseRecommendationSummary {
    /// <p>The currency code Amazon Web Services used to generate the recommendations and present potential savings.</p>
    #[serde(rename = "CurrencyCode")]
    #[serde(skip_serializing_if = "Option::is_none")]
    pub currency_code: Option<String>,
    /// <p>The current total on demand spend of the applicable usage types over the lookback period.</p>
    #[serde(rename = "CurrentOnDemandSpend")]
    #[serde(skip_serializing_if = "Option::is_none")]
    pub current_on_demand_spend: Option<String>,
    /// <p>The recommended Savings Plans cost on a daily (24 hourly) basis.</p>
    #[serde(rename = "DailyCommitmentToPurchase")]
    #[serde(skip_serializing_if = "Option::is_none")]
    pub daily_commitment_to_purchase: Option<String>,
    /// <p>The estimated monthly savings amount, based on the recommended Savings Plans purchase.</p>
    #[serde(rename = "EstimatedMonthlySavingsAmount")]
    #[serde(skip_serializing_if = "Option::is_none")]
    pub estimated_monthly_savings_amount: Option<String>,
    /// <p> The estimated On-Demand costs you would expect with no additional commitment, based on your usage of the selected time period and the Savings Plans you own. </p>
    #[serde(rename = "EstimatedOnDemandCostWithCurrentCommitment")]
    #[serde(skip_serializing_if = "Option::is_none")]
    pub estimated_on_demand_cost_with_current_commitment: Option<String>,
    /// <p>The estimated return on investment based on the recommended Savings Plans and estimated savings.</p>
    #[serde(rename = "EstimatedROI")]
    #[serde(skip_serializing_if = "Option::is_none")]
    pub estimated_roi: Option<String>,
    /// <p>The estimated total savings over the lookback period, based on the purchase of the recommended Savings Plans.</p>
    #[serde(rename = "EstimatedSavingsAmount")]
    #[serde(skip_serializing_if = "Option::is_none")]
    pub estimated_savings_amount: Option<String>,
    /// <p>The estimated savings relative to the total cost of On-Demand usage, over the lookback period. This is calculated as <code>estimatedSavingsAmount</code>/ <code>CurrentOnDemandSpend</code>*100.</p>
    #[serde(rename = "EstimatedSavingsPercentage")]
    #[serde(skip_serializing_if = "Option::is_none")]
    pub estimated_savings_percentage: Option<String>,
    /// <p>The estimated total cost of the usage after purchasing the recommended Savings Plans. This is a sum of the cost of Savings Plans during this term, and the remaining On-Demand usage.</p>
    #[serde(rename = "EstimatedTotalCost")]
    #[serde(skip_serializing_if = "Option::is_none")]
    pub estimated_total_cost: Option<String>,
    /// <p>The recommended hourly commitment based on the recommendation parameters.</p>
    #[serde(rename = "HourlyCommitmentToPurchase")]
    #[serde(skip_serializing_if = "Option::is_none")]
    pub hourly_commitment_to_purchase: Option<String>,
    /// <p>The aggregate number of Savings Plans recommendations that exist for your account.</p>
    #[serde(rename = "TotalRecommendationCount")]
    #[serde(skip_serializing_if = "Option::is_none")]
    pub total_recommendation_count: Option<String>,
}

/// <p>The amount of savings you're accumulating, against the public On-Demand rate of the usage accrued in an account.</p>
#[derive(Default, Debug, Clone, PartialEq, Deserialize)]
#[cfg_attr(any(test, feature = "serialize_structs"), derive(Serialize))]
pub struct SavingsPlansSavings {
    /// <p>The savings amount that you are accumulating for the usage that is covered by a Savings Plans, when compared to the On-Demand equivalent of the same usage.</p>
    #[serde(rename = "NetSavings")]
    #[serde(skip_serializing_if = "Option::is_none")]
    pub net_savings: Option<String>,
    /// <p>How much the amount that the usage would have cost if it was accrued at the On-Demand rate.</p>
    #[serde(rename = "OnDemandCostEquivalent")]
    #[serde(skip_serializing_if = "Option::is_none")]
    pub on_demand_cost_equivalent: Option<String>,
}

/// <p>The measurement of how well you are using your existing Savings Plans.</p>
#[derive(Default, Debug, Clone, PartialEq, Deserialize)]
#[cfg_attr(any(test, feature = "serialize_structs"), derive(Serialize))]
pub struct SavingsPlansUtilization {
    /// <p>The total amount of Savings Plans commitment that's been purchased in an account (or set of accounts).</p>
    #[serde(rename = "TotalCommitment")]
    #[serde(skip_serializing_if = "Option::is_none")]
    pub total_commitment: Option<String>,
    /// <p>The amount of your Savings Plans commitment that was not consumed from Savings Plans eligible usage in a specific period.</p>
    #[serde(rename = "UnusedCommitment")]
    #[serde(skip_serializing_if = "Option::is_none")]
    pub unused_commitment: Option<String>,
    /// <p>The amount of your Savings Plans commitment that was consumed from Savings Plans eligible usage in a specific period.</p>
    #[serde(rename = "UsedCommitment")]
    #[serde(skip_serializing_if = "Option::is_none")]
    pub used_commitment: Option<String>,
    /// <p>The amount of <code>UsedCommitment</code> divided by the <code>TotalCommitment</code> for your Savings Plans.</p>
    #[serde(rename = "UtilizationPercentage")]
    #[serde(skip_serializing_if = "Option::is_none")]
    pub utilization_percentage: Option<String>,
}

/// <p>The aggregated utilization metrics for your Savings Plans usage.</p>
#[derive(Default, Debug, Clone, PartialEq, Deserialize)]
#[cfg_attr(any(test, feature = "serialize_structs"), derive(Serialize))]
pub struct SavingsPlansUtilizationAggregates {
    /// <p>The total amortized commitment for a Savings Plans. This includes the sum of the upfront and recurring Savings Plans fees.</p>
    #[serde(rename = "AmortizedCommitment")]
    #[serde(skip_serializing_if = "Option::is_none")]
    pub amortized_commitment: Option<SavingsPlansAmortizedCommitment>,
    /// <p>The amount saved by using existing Savings Plans. Savings returns both net savings from Savings Plans, as well as the <code>onDemandCostEquivalent</code> of the Savings Plans when considering the utilization rate.</p>
    #[serde(rename = "Savings")]
    #[serde(skip_serializing_if = "Option::is_none")]
    pub savings: Option<SavingsPlansSavings>,
    /// <p>A ratio of your effectiveness of using existing Savings Plans to apply to workloads that are Savings Plans eligible.</p>
    #[serde(rename = "Utilization")]
    pub utilization: SavingsPlansUtilization,
}

/// <p>The amount of Savings Plans utilization, in hours.</p>
#[derive(Default, Debug, Clone, PartialEq, Deserialize)]
#[cfg_attr(any(test, feature = "serialize_structs"), derive(Serialize))]
pub struct SavingsPlansUtilizationByTime {
    /// <p>The total amortized commitment for a Savings Plans. This includes the sum of the upfront and recurring Savings Plans fees.</p>
    #[serde(rename = "AmortizedCommitment")]
    #[serde(skip_serializing_if = "Option::is_none")]
    pub amortized_commitment: Option<SavingsPlansAmortizedCommitment>,
    /// <p>The amount saved by using existing Savings Plans. Savings returns both net savings from Savings Plans as well as the <code>onDemandCostEquivalent</code> of the Savings Plans when considering the utilization rate.</p>
    #[serde(rename = "Savings")]
    #[serde(skip_serializing_if = "Option::is_none")]
    pub savings: Option<SavingsPlansSavings>,
    #[serde(rename = "TimePeriod")]
    pub time_period: DateInterval,
    /// <p>A ratio of your effectiveness of using existing Savings Plans to apply to workloads that are Savings Plans eligible.</p>
    #[serde(rename = "Utilization")]
    pub utilization: SavingsPlansUtilization,
}

/// <p>A single daily or monthly Savings Plans utilization rate, and details for your account. Master accounts in an organization have access to member accounts. You can use <code>GetDimensionValues</code> to determine the possible dimension values. </p>
#[derive(Default, Debug, Clone, PartialEq, Deserialize)]
#[cfg_attr(any(test, feature = "serialize_structs"), derive(Serialize))]
pub struct SavingsPlansUtilizationDetail {
    /// <p>The total amortized commitment for a Savings Plans. Includes the sum of the upfront and recurring Savings Plans fees.</p>
    #[serde(rename = "AmortizedCommitment")]
    #[serde(skip_serializing_if = "Option::is_none")]
    pub amortized_commitment: Option<SavingsPlansAmortizedCommitment>,
    /// <p>The attribute that applies to a specific <code>Dimension</code>.</p>
    #[serde(rename = "Attributes")]
    #[serde(skip_serializing_if = "Option::is_none")]
    pub attributes: Option<::std::collections::HashMap<String, String>>,
    /// <p>The amount saved by using existing Savings Plans. Savings returns both net savings from savings plans as well as the <code>onDemandCostEquivalent</code> of the Savings Plans when considering the utilization rate.</p>
    #[serde(rename = "Savings")]
    #[serde(skip_serializing_if = "Option::is_none")]
    pub savings: Option<SavingsPlansSavings>,
    /// <p>The unique Amazon Resource Name (ARN) for a particular Savings Plan.</p>
    #[serde(rename = "SavingsPlanArn")]
    #[serde(skip_serializing_if = "Option::is_none")]
    pub savings_plan_arn: Option<String>,
    /// <p>A ratio of your effectiveness of using existing Savings Plans to apply to workloads that are Savings Plans eligible.</p>
    #[serde(rename = "Utilization")]
    #[serde(skip_serializing_if = "Option::is_none")]
    pub utilization: Option<SavingsPlansUtilization>,
}

/// <p>Hardware specifications for the service that you want recommendations for.</p>
#[derive(Default, Debug, Clone, PartialEq, Serialize, Deserialize)]
pub struct ServiceSpecification {
    /// <p>The Amazon EC2 hardware specifications that you want AWS to provide recommendations for.</p>
    #[serde(rename = "EC2Specification")]
    #[serde(skip_serializing_if = "Option::is_none")]
    pub ec2_specification: Option<EC2Specification>,
}

/// <p>The values that are available for a tag.</p>
#[derive(Default, Debug, Clone, PartialEq, Serialize, Deserialize)]
pub struct TagValues {
    /// <p>The key for the tag.</p>
    #[serde(rename = "Key")]
    #[serde(skip_serializing_if = "Option::is_none")]
    pub key: Option<String>,
    /// <p>The specific value of the tag.</p>
    #[serde(rename = "Values")]
    #[serde(skip_serializing_if = "Option::is_none")]
    pub values: Option<Vec<String>>,
}

/// <p> Details on recommended instance.</p>
#[derive(Default, Debug, Clone, PartialEq, Deserialize)]
#[cfg_attr(any(test, feature = "serialize_structs"), derive(Serialize))]
pub struct TargetInstance {
    /// <p> The currency code that Amazon Web Services used to calculate the costs for this instance.</p>
    #[serde(rename = "CurrencyCode")]
    #[serde(skip_serializing_if = "Option::is_none")]
    pub currency_code: Option<String>,
    /// <p> Indicates whether or not this recommendation is the defaulted Amazon Web Services recommendation.</p>
    #[serde(rename = "DefaultTargetInstance")]
    #[serde(skip_serializing_if = "Option::is_none")]
    pub default_target_instance: Option<bool>,
    /// <p> Expected cost to operate this instance type on a monthly basis.</p>
    #[serde(rename = "EstimatedMonthlyCost")]
    #[serde(skip_serializing_if = "Option::is_none")]
    pub estimated_monthly_cost: Option<String>,
    /// <p> Estimated savings resulting from modification, on a monthly basis.</p>
    #[serde(rename = "EstimatedMonthlySavings")]
    #[serde(skip_serializing_if = "Option::is_none")]
    pub estimated_monthly_savings: Option<String>,
    /// <p> Expected utilization metrics for target instance type.</p>
    #[serde(rename = "ExpectedResourceUtilization")]
    #[serde(skip_serializing_if = "Option::is_none")]
    pub expected_resource_utilization: Option<ResourceUtilization>,
    /// <p> Details on the target instance type. </p>
    #[serde(rename = "ResourceDetails")]
    #[serde(skip_serializing_if = "Option::is_none")]
    pub resource_details: Option<ResourceDetails>,
}

/// <p> Details on termination recommendation. </p>
#[derive(Default, Debug, Clone, PartialEq, Deserialize)]
#[cfg_attr(any(test, feature = "serialize_structs"), derive(Serialize))]
pub struct TerminateRecommendationDetail {
    /// <p> The currency code that Amazon Web Services used to calculate the costs for this instance.</p>
    #[serde(rename = "CurrencyCode")]
    #[serde(skip_serializing_if = "Option::is_none")]
    pub currency_code: Option<String>,
    /// <p> Estimated savings resulting from modification, on a monthly basis.</p>
    #[serde(rename = "EstimatedMonthlySavings")]
    #[serde(skip_serializing_if = "Option::is_none")]
    pub estimated_monthly_savings: Option<String>,
}

#[derive(Default, Debug, Clone, PartialEq, Serialize)]
pub struct UpdateCostCategoryDefinitionRequest {
    /// <p>The unique identifier for your Cost Category.</p>
    #[serde(rename = "CostCategoryArn")]
    pub cost_category_arn: String,
    #[serde(rename = "RuleVersion")]
    pub rule_version: String,
    /// <p> Rules are processed in order. If there are multiple rules that match the line item, then the first rule to match is used to determine that Cost Category value. </p>
    #[serde(rename = "Rules")]
    pub rules: Vec<CostCategoryRule>,
}

#[derive(Default, Debug, Clone, PartialEq, Deserialize)]
#[cfg_attr(any(test, feature = "serialize_structs"), derive(Serialize))]
pub struct UpdateCostCategoryDefinitionResponse {
    /// <p> The unique identifier for your Cost Category. </p>
    #[serde(rename = "CostCategoryArn")]
    #[serde(skip_serializing_if = "Option::is_none")]
    pub cost_category_arn: Option<String>,
    /// <p> The Cost Category's effective start date. </p>
    #[serde(rename = "EffectiveStart")]
    #[serde(skip_serializing_if = "Option::is_none")]
    pub effective_start: Option<String>,
}

/// <p>The amount of utilization, in hours.</p>
#[derive(Default, Debug, Clone, PartialEq, Deserialize)]
#[cfg_attr(any(test, feature = "serialize_structs"), derive(Serialize))]
pub struct UtilizationByTime {
    /// <p>The groups that this utilization result uses.</p>
    #[serde(rename = "Groups")]
    #[serde(skip_serializing_if = "Option::is_none")]
    pub groups: Option<Vec<ReservationUtilizationGroup>>,
    /// <p>The period of time that this utilization was used for.</p>
    #[serde(rename = "TimePeriod")]
    #[serde(skip_serializing_if = "Option::is_none")]
    pub time_period: Option<DateInterval>,
    /// <p>The total number of reservation hours that were used.</p>
    #[serde(rename = "Total")]
    #[serde(skip_serializing_if = "Option::is_none")]
    pub total: Option<ReservationAggregates>,
}

/// Errors returned by CreateCostCategoryDefinition
#[derive(Debug, PartialEq)]
pub enum CreateCostCategoryDefinitionError {
    /// <p>You made too many calls in a short period of time. Try again later.</p>
    LimitExceeded(String),
    /// <p> You've reached the limit on the number of resources you can create, or exceeded the size of an individual resources. </p>
    ServiceQuotaExceeded(String),
}

impl CreateCostCategoryDefinitionError {
    pub fn from_response(
        res: BufferedHttpResponse,
    ) -> RusotoError<CreateCostCategoryDefinitionError> {
        if let Some(err) = proto::json::Error::parse(&res) {
            match err.typ.as_str() {
                "LimitExceededException" => {
                    return RusotoError::Service(CreateCostCategoryDefinitionError::LimitExceeded(
                        err.msg,
                    ))
                }
                "ServiceQuotaExceededException" => {
                    return RusotoError::Service(
                        CreateCostCategoryDefinitionError::ServiceQuotaExceeded(err.msg),
                    )
                }
                "ValidationException" => return RusotoError::Validation(err.msg),
                _ => {}
            }
        }
        return RusotoError::Unknown(res);
    }
}
impl fmt::Display for CreateCostCategoryDefinitionError {
    fn fmt(&self, f: &mut fmt::Formatter) -> fmt::Result {
        match *self {
            CreateCostCategoryDefinitionError::LimitExceeded(ref cause) => write!(f, "{}", cause),
            CreateCostCategoryDefinitionError::ServiceQuotaExceeded(ref cause) => {
                write!(f, "{}", cause)
            }
        }
    }
}
impl Error for CreateCostCategoryDefinitionError {}
/// Errors returned by DeleteCostCategoryDefinition
#[derive(Debug, PartialEq)]
pub enum DeleteCostCategoryDefinitionError {
    /// <p>You made too many calls in a short period of time. Try again later.</p>
    LimitExceeded(String),
    /// <p> The specified ARN in the request doesn't exist. </p>
    ResourceNotFound(String),
}

impl DeleteCostCategoryDefinitionError {
    pub fn from_response(
        res: BufferedHttpResponse,
    ) -> RusotoError<DeleteCostCategoryDefinitionError> {
        if let Some(err) = proto::json::Error::parse(&res) {
            match err.typ.as_str() {
                "LimitExceededException" => {
                    return RusotoError::Service(DeleteCostCategoryDefinitionError::LimitExceeded(
                        err.msg,
                    ))
                }
                "ResourceNotFoundException" => {
                    return RusotoError::Service(
                        DeleteCostCategoryDefinitionError::ResourceNotFound(err.msg),
                    )
                }
                "ValidationException" => return RusotoError::Validation(err.msg),
                _ => {}
            }
        }
        return RusotoError::Unknown(res);
    }
}
impl fmt::Display for DeleteCostCategoryDefinitionError {
    fn fmt(&self, f: &mut fmt::Formatter) -> fmt::Result {
        match *self {
            DeleteCostCategoryDefinitionError::LimitExceeded(ref cause) => write!(f, "{}", cause),
            DeleteCostCategoryDefinitionError::ResourceNotFound(ref cause) => {
                write!(f, "{}", cause)
            }
        }
    }
}
impl Error for DeleteCostCategoryDefinitionError {}
/// Errors returned by DescribeCostCategoryDefinition
#[derive(Debug, PartialEq)]
pub enum DescribeCostCategoryDefinitionError {
    /// <p>You made too many calls in a short period of time. Try again later.</p>
    LimitExceeded(String),
    /// <p> The specified ARN in the request doesn't exist. </p>
    ResourceNotFound(String),
}

impl DescribeCostCategoryDefinitionError {
    pub fn from_response(
        res: BufferedHttpResponse,
    ) -> RusotoError<DescribeCostCategoryDefinitionError> {
        if let Some(err) = proto::json::Error::parse(&res) {
            match err.typ.as_str() {
                "LimitExceededException" => {
                    return RusotoError::Service(
                        DescribeCostCategoryDefinitionError::LimitExceeded(err.msg),
                    )
                }
                "ResourceNotFoundException" => {
                    return RusotoError::Service(
                        DescribeCostCategoryDefinitionError::ResourceNotFound(err.msg),
                    )
                }
                "ValidationException" => return RusotoError::Validation(err.msg),
                _ => {}
            }
        }
        return RusotoError::Unknown(res);
    }
}
impl fmt::Display for DescribeCostCategoryDefinitionError {
    fn fmt(&self, f: &mut fmt::Formatter) -> fmt::Result {
        match *self {
            DescribeCostCategoryDefinitionError::LimitExceeded(ref cause) => write!(f, "{}", cause),
            DescribeCostCategoryDefinitionError::ResourceNotFound(ref cause) => {
                write!(f, "{}", cause)
            }
        }
    }
}
impl Error for DescribeCostCategoryDefinitionError {}
/// Errors returned by GetCostAndUsage
#[derive(Debug, PartialEq)]
pub enum GetCostAndUsageError {
    /// <p>The requested report expired. Update the date interval and try again.</p>
    BillExpiration(String),
    /// <p>The requested data is unavailable.</p>
    DataUnavailable(String),
    /// <p>The pagination token is invalid. Try again without a pagination token.</p>
    InvalidNextToken(String),
    /// <p>You made too many calls in a short period of time. Try again later.</p>
    LimitExceeded(String),
    /// <p>Your request parameters changed between pages. Try again with the old parameters or without a pagination token.</p>
    RequestChanged(String),
}

impl GetCostAndUsageError {
    pub fn from_response(res: BufferedHttpResponse) -> RusotoError<GetCostAndUsageError> {
        if let Some(err) = proto::json::Error::parse(&res) {
            match err.typ.as_str() {
                "BillExpirationException" => {
                    return RusotoError::Service(GetCostAndUsageError::BillExpiration(err.msg))
                }
                "DataUnavailableException" => {
                    return RusotoError::Service(GetCostAndUsageError::DataUnavailable(err.msg))
                }
                "InvalidNextTokenException" => {
                    return RusotoError::Service(GetCostAndUsageError::InvalidNextToken(err.msg))
                }
                "LimitExceededException" => {
                    return RusotoError::Service(GetCostAndUsageError::LimitExceeded(err.msg))
                }
                "RequestChangedException" => {
                    return RusotoError::Service(GetCostAndUsageError::RequestChanged(err.msg))
                }
                "ValidationException" => return RusotoError::Validation(err.msg),
                _ => {}
            }
        }
        return RusotoError::Unknown(res);
    }
}
impl fmt::Display for GetCostAndUsageError {
    fn fmt(&self, f: &mut fmt::Formatter) -> fmt::Result {
        match *self {
            GetCostAndUsageError::BillExpiration(ref cause) => write!(f, "{}", cause),
            GetCostAndUsageError::DataUnavailable(ref cause) => write!(f, "{}", cause),
            GetCostAndUsageError::InvalidNextToken(ref cause) => write!(f, "{}", cause),
            GetCostAndUsageError::LimitExceeded(ref cause) => write!(f, "{}", cause),
            GetCostAndUsageError::RequestChanged(ref cause) => write!(f, "{}", cause),
        }
    }
}
impl Error for GetCostAndUsageError {}
/// Errors returned by GetCostAndUsageWithResources
#[derive(Debug, PartialEq)]
pub enum GetCostAndUsageWithResourcesError {
    /// <p>The requested report expired. Update the date interval and try again.</p>
    BillExpiration(String),
    /// <p>The requested data is unavailable.</p>
    DataUnavailable(String),
    /// <p>The pagination token is invalid. Try again without a pagination token.</p>
    InvalidNextToken(String),
    /// <p>You made too many calls in a short period of time. Try again later.</p>
    LimitExceeded(String),
    /// <p>Your request parameters changed between pages. Try again with the old parameters or without a pagination token.</p>
    RequestChanged(String),
}

impl GetCostAndUsageWithResourcesError {
    pub fn from_response(
        res: BufferedHttpResponse,
    ) -> RusotoError<GetCostAndUsageWithResourcesError> {
        if let Some(err) = proto::json::Error::parse(&res) {
            match err.typ.as_str() {
                "BillExpirationException" => {
                    return RusotoError::Service(GetCostAndUsageWithResourcesError::BillExpiration(
                        err.msg,
                    ))
                }
                "DataUnavailableException" => {
                    return RusotoError::Service(
                        GetCostAndUsageWithResourcesError::DataUnavailable(err.msg),
                    )
                }
                "InvalidNextTokenException" => {
                    return RusotoError::Service(
                        GetCostAndUsageWithResourcesError::InvalidNextToken(err.msg),
                    )
                }
                "LimitExceededException" => {
                    return RusotoError::Service(GetCostAndUsageWithResourcesError::LimitExceeded(
                        err.msg,
                    ))
                }
                "RequestChangedException" => {
                    return RusotoError::Service(GetCostAndUsageWithResourcesError::RequestChanged(
                        err.msg,
                    ))
                }
                "ValidationException" => return RusotoError::Validation(err.msg),
                _ => {}
            }
        }
        return RusotoError::Unknown(res);
    }
}
impl fmt::Display for GetCostAndUsageWithResourcesError {
    fn fmt(&self, f: &mut fmt::Formatter) -> fmt::Result {
        match *self {
            GetCostAndUsageWithResourcesError::BillExpiration(ref cause) => write!(f, "{}", cause),
            GetCostAndUsageWithResourcesError::DataUnavailable(ref cause) => write!(f, "{}", cause),
            GetCostAndUsageWithResourcesError::InvalidNextToken(ref cause) => {
                write!(f, "{}", cause)
            }
            GetCostAndUsageWithResourcesError::LimitExceeded(ref cause) => write!(f, "{}", cause),
            GetCostAndUsageWithResourcesError::RequestChanged(ref cause) => write!(f, "{}", cause),
        }
    }
}
impl Error for GetCostAndUsageWithResourcesError {}
/// Errors returned by GetCostForecast
#[derive(Debug, PartialEq)]
pub enum GetCostForecastError {
    /// <p>The requested data is unavailable.</p>
    DataUnavailable(String),
    /// <p>You made too many calls in a short period of time. Try again later.</p>
    LimitExceeded(String),
}

impl GetCostForecastError {
    pub fn from_response(res: BufferedHttpResponse) -> RusotoError<GetCostForecastError> {
        if let Some(err) = proto::json::Error::parse(&res) {
            match err.typ.as_str() {
                "DataUnavailableException" => {
                    return RusotoError::Service(GetCostForecastError::DataUnavailable(err.msg))
                }
                "LimitExceededException" => {
                    return RusotoError::Service(GetCostForecastError::LimitExceeded(err.msg))
                }
                "ValidationException" => return RusotoError::Validation(err.msg),
                _ => {}
            }
        }
        return RusotoError::Unknown(res);
    }
}
impl fmt::Display for GetCostForecastError {
    fn fmt(&self, f: &mut fmt::Formatter) -> fmt::Result {
        match *self {
            GetCostForecastError::DataUnavailable(ref cause) => write!(f, "{}", cause),
            GetCostForecastError::LimitExceeded(ref cause) => write!(f, "{}", cause),
        }
    }
}
impl Error for GetCostForecastError {}
/// Errors returned by GetDimensionValues
#[derive(Debug, PartialEq)]
pub enum GetDimensionValuesError {
    /// <p>The requested report expired. Update the date interval and try again.</p>
    BillExpiration(String),
    /// <p>The requested data is unavailable.</p>
    DataUnavailable(String),
    /// <p>The pagination token is invalid. Try again without a pagination token.</p>
    InvalidNextToken(String),
    /// <p>You made too many calls in a short period of time. Try again later.</p>
    LimitExceeded(String),
    /// <p>Your request parameters changed between pages. Try again with the old parameters or without a pagination token.</p>
    RequestChanged(String),
}

impl GetDimensionValuesError {
    pub fn from_response(res: BufferedHttpResponse) -> RusotoError<GetDimensionValuesError> {
        if let Some(err) = proto::json::Error::parse(&res) {
            match err.typ.as_str() {
                "BillExpirationException" => {
                    return RusotoError::Service(GetDimensionValuesError::BillExpiration(err.msg))
                }
                "DataUnavailableException" => {
                    return RusotoError::Service(GetDimensionValuesError::DataUnavailable(err.msg))
                }
                "InvalidNextTokenException" => {
                    return RusotoError::Service(GetDimensionValuesError::InvalidNextToken(err.msg))
                }
                "LimitExceededException" => {
                    return RusotoError::Service(GetDimensionValuesError::LimitExceeded(err.msg))
                }
                "RequestChangedException" => {
                    return RusotoError::Service(GetDimensionValuesError::RequestChanged(err.msg))
                }
                "ValidationException" => return RusotoError::Validation(err.msg),
                _ => {}
            }
        }
        return RusotoError::Unknown(res);
    }
}
impl fmt::Display for GetDimensionValuesError {
    fn fmt(&self, f: &mut fmt::Formatter) -> fmt::Result {
        match *self {
            GetDimensionValuesError::BillExpiration(ref cause) => write!(f, "{}", cause),
            GetDimensionValuesError::DataUnavailable(ref cause) => write!(f, "{}", cause),
            GetDimensionValuesError::InvalidNextToken(ref cause) => write!(f, "{}", cause),
            GetDimensionValuesError::LimitExceeded(ref cause) => write!(f, "{}", cause),
            GetDimensionValuesError::RequestChanged(ref cause) => write!(f, "{}", cause),
        }
    }
}
impl Error for GetDimensionValuesError {}
/// Errors returned by GetReservationCoverage
#[derive(Debug, PartialEq)]
pub enum GetReservationCoverageError {
    /// <p>The requested data is unavailable.</p>
    DataUnavailable(String),
    /// <p>The pagination token is invalid. Try again without a pagination token.</p>
    InvalidNextToken(String),
    /// <p>You made too many calls in a short period of time. Try again later.</p>
    LimitExceeded(String),
}

impl GetReservationCoverageError {
    pub fn from_response(res: BufferedHttpResponse) -> RusotoError<GetReservationCoverageError> {
        if let Some(err) = proto::json::Error::parse(&res) {
            match err.typ.as_str() {
                "DataUnavailableException" => {
                    return RusotoError::Service(GetReservationCoverageError::DataUnavailable(
                        err.msg,
                    ))
                }
                "InvalidNextTokenException" => {
                    return RusotoError::Service(GetReservationCoverageError::InvalidNextToken(
                        err.msg,
                    ))
                }
                "LimitExceededException" => {
                    return RusotoError::Service(GetReservationCoverageError::LimitExceeded(
                        err.msg,
                    ))
                }
                "ValidationException" => return RusotoError::Validation(err.msg),
                _ => {}
            }
        }
        return RusotoError::Unknown(res);
    }
}
impl fmt::Display for GetReservationCoverageError {
    fn fmt(&self, f: &mut fmt::Formatter) -> fmt::Result {
        match *self {
            GetReservationCoverageError::DataUnavailable(ref cause) => write!(f, "{}", cause),
            GetReservationCoverageError::InvalidNextToken(ref cause) => write!(f, "{}", cause),
            GetReservationCoverageError::LimitExceeded(ref cause) => write!(f, "{}", cause),
        }
    }
}
impl Error for GetReservationCoverageError {}
/// Errors returned by GetReservationPurchaseRecommendation
#[derive(Debug, PartialEq)]
pub enum GetReservationPurchaseRecommendationError {
    /// <p>The requested data is unavailable.</p>
    DataUnavailable(String),
    /// <p>The pagination token is invalid. Try again without a pagination token.</p>
    InvalidNextToken(String),
    /// <p>You made too many calls in a short period of time. Try again later.</p>
    LimitExceeded(String),
}

impl GetReservationPurchaseRecommendationError {
    pub fn from_response(
        res: BufferedHttpResponse,
    ) -> RusotoError<GetReservationPurchaseRecommendationError> {
        if let Some(err) = proto::json::Error::parse(&res) {
            match err.typ.as_str() {
                "DataUnavailableException" => {
                    return RusotoError::Service(
                        GetReservationPurchaseRecommendationError::DataUnavailable(err.msg),
                    )
                }
                "InvalidNextTokenException" => {
                    return RusotoError::Service(
                        GetReservationPurchaseRecommendationError::InvalidNextToken(err.msg),
                    )
                }
                "LimitExceededException" => {
                    return RusotoError::Service(
                        GetReservationPurchaseRecommendationError::LimitExceeded(err.msg),
                    )
                }
                "ValidationException" => return RusotoError::Validation(err.msg),
                _ => {}
            }
        }
        return RusotoError::Unknown(res);
    }
}
impl fmt::Display for GetReservationPurchaseRecommendationError {
    fn fmt(&self, f: &mut fmt::Formatter) -> fmt::Result {
        match *self {
            GetReservationPurchaseRecommendationError::DataUnavailable(ref cause) => {
                write!(f, "{}", cause)
            }
            GetReservationPurchaseRecommendationError::InvalidNextToken(ref cause) => {
                write!(f, "{}", cause)
            }
            GetReservationPurchaseRecommendationError::LimitExceeded(ref cause) => {
                write!(f, "{}", cause)
            }
        }
    }
}
impl Error for GetReservationPurchaseRecommendationError {}
/// Errors returned by GetReservationUtilization
#[derive(Debug, PartialEq)]
pub enum GetReservationUtilizationError {
    /// <p>The requested data is unavailable.</p>
    DataUnavailable(String),
    /// <p>The pagination token is invalid. Try again without a pagination token.</p>
    InvalidNextToken(String),
    /// <p>You made too many calls in a short period of time. Try again later.</p>
    LimitExceeded(String),
}

impl GetReservationUtilizationError {
    pub fn from_response(res: BufferedHttpResponse) -> RusotoError<GetReservationUtilizationError> {
        if let Some(err) = proto::json::Error::parse(&res) {
            match err.typ.as_str() {
                "DataUnavailableException" => {
                    return RusotoError::Service(GetReservationUtilizationError::DataUnavailable(
                        err.msg,
                    ))
                }
                "InvalidNextTokenException" => {
                    return RusotoError::Service(GetReservationUtilizationError::InvalidNextToken(
                        err.msg,
                    ))
                }
                "LimitExceededException" => {
                    return RusotoError::Service(GetReservationUtilizationError::LimitExceeded(
                        err.msg,
                    ))
                }
                "ValidationException" => return RusotoError::Validation(err.msg),
                _ => {}
            }
        }
        return RusotoError::Unknown(res);
    }
}
impl fmt::Display for GetReservationUtilizationError {
    fn fmt(&self, f: &mut fmt::Formatter) -> fmt::Result {
        match *self {
            GetReservationUtilizationError::DataUnavailable(ref cause) => write!(f, "{}", cause),
            GetReservationUtilizationError::InvalidNextToken(ref cause) => write!(f, "{}", cause),
            GetReservationUtilizationError::LimitExceeded(ref cause) => write!(f, "{}", cause),
        }
    }
}
impl Error for GetReservationUtilizationError {}
/// Errors returned by GetRightsizingRecommendation
#[derive(Debug, PartialEq)]
pub enum GetRightsizingRecommendationError {
    /// <p>The pagination token is invalid. Try again without a pagination token.</p>
    InvalidNextToken(String),
    /// <p>You made too many calls in a short period of time. Try again later.</p>
    LimitExceeded(String),
}

impl GetRightsizingRecommendationError {
    pub fn from_response(
        res: BufferedHttpResponse,
    ) -> RusotoError<GetRightsizingRecommendationError> {
        if let Some(err) = proto::json::Error::parse(&res) {
            match err.typ.as_str() {
                "InvalidNextTokenException" => {
                    return RusotoError::Service(
                        GetRightsizingRecommendationError::InvalidNextToken(err.msg),
                    )
                }
                "LimitExceededException" => {
                    return RusotoError::Service(GetRightsizingRecommendationError::LimitExceeded(
                        err.msg,
                    ))
                }
                "ValidationException" => return RusotoError::Validation(err.msg),
                _ => {}
            }
        }
        return RusotoError::Unknown(res);
    }
}
impl fmt::Display for GetRightsizingRecommendationError {
    fn fmt(&self, f: &mut fmt::Formatter) -> fmt::Result {
        match *self {
            GetRightsizingRecommendationError::InvalidNextToken(ref cause) => {
                write!(f, "{}", cause)
            }
            GetRightsizingRecommendationError::LimitExceeded(ref cause) => write!(f, "{}", cause),
        }
    }
}
impl Error for GetRightsizingRecommendationError {}
/// Errors returned by GetSavingsPlansCoverage
#[derive(Debug, PartialEq)]
pub enum GetSavingsPlansCoverageError {
    /// <p>The requested data is unavailable.</p>
    DataUnavailable(String),
    /// <p>The pagination token is invalid. Try again without a pagination token.</p>
    InvalidNextToken(String),
    /// <p>You made too many calls in a short period of time. Try again later.</p>
    LimitExceeded(String),
}

impl GetSavingsPlansCoverageError {
    pub fn from_response(res: BufferedHttpResponse) -> RusotoError<GetSavingsPlansCoverageError> {
        if let Some(err) = proto::json::Error::parse(&res) {
            match err.typ.as_str() {
                "DataUnavailableException" => {
                    return RusotoError::Service(GetSavingsPlansCoverageError::DataUnavailable(
                        err.msg,
                    ))
                }
                "InvalidNextTokenException" => {
                    return RusotoError::Service(GetSavingsPlansCoverageError::InvalidNextToken(
                        err.msg,
                    ))
                }
                "LimitExceededException" => {
                    return RusotoError::Service(GetSavingsPlansCoverageError::LimitExceeded(
                        err.msg,
                    ))
                }
                "ValidationException" => return RusotoError::Validation(err.msg),
                _ => {}
            }
        }
        return RusotoError::Unknown(res);
    }
}
impl fmt::Display for GetSavingsPlansCoverageError {
    fn fmt(&self, f: &mut fmt::Formatter) -> fmt::Result {
        match *self {
            GetSavingsPlansCoverageError::DataUnavailable(ref cause) => write!(f, "{}", cause),
            GetSavingsPlansCoverageError::InvalidNextToken(ref cause) => write!(f, "{}", cause),
            GetSavingsPlansCoverageError::LimitExceeded(ref cause) => write!(f, "{}", cause),
        }
    }
}
impl Error for GetSavingsPlansCoverageError {}
/// Errors returned by GetSavingsPlansPurchaseRecommendation
#[derive(Debug, PartialEq)]
pub enum GetSavingsPlansPurchaseRecommendationError {
    /// <p>The pagination token is invalid. Try again without a pagination token.</p>
    InvalidNextToken(String),
    /// <p>You made too many calls in a short period of time. Try again later.</p>
    LimitExceeded(String),
}

impl GetSavingsPlansPurchaseRecommendationError {
    pub fn from_response(
        res: BufferedHttpResponse,
    ) -> RusotoError<GetSavingsPlansPurchaseRecommendationError> {
        if let Some(err) = proto::json::Error::parse(&res) {
            match err.typ.as_str() {
                "InvalidNextTokenException" => {
                    return RusotoError::Service(
                        GetSavingsPlansPurchaseRecommendationError::InvalidNextToken(err.msg),
                    )
                }
                "LimitExceededException" => {
                    return RusotoError::Service(
                        GetSavingsPlansPurchaseRecommendationError::LimitExceeded(err.msg),
                    )
                }
                "ValidationException" => return RusotoError::Validation(err.msg),
                _ => {}
            }
        }
        return RusotoError::Unknown(res);
    }
}
impl fmt::Display for GetSavingsPlansPurchaseRecommendationError {
    fn fmt(&self, f: &mut fmt::Formatter) -> fmt::Result {
        match *self {
            GetSavingsPlansPurchaseRecommendationError::InvalidNextToken(ref cause) => {
                write!(f, "{}", cause)
            }
            GetSavingsPlansPurchaseRecommendationError::LimitExceeded(ref cause) => {
                write!(f, "{}", cause)
            }
        }
    }
}
impl Error for GetSavingsPlansPurchaseRecommendationError {}
/// Errors returned by GetSavingsPlansUtilization
#[derive(Debug, PartialEq)]
pub enum GetSavingsPlansUtilizationError {
    /// <p>The requested data is unavailable.</p>
    DataUnavailable(String),
    /// <p>You made too many calls in a short period of time. Try again later.</p>
    LimitExceeded(String),
}

impl GetSavingsPlansUtilizationError {
    pub fn from_response(
        res: BufferedHttpResponse,
    ) -> RusotoError<GetSavingsPlansUtilizationError> {
        if let Some(err) = proto::json::Error::parse(&res) {
            match err.typ.as_str() {
                "DataUnavailableException" => {
                    return RusotoError::Service(GetSavingsPlansUtilizationError::DataUnavailable(
                        err.msg,
                    ))
                }
                "LimitExceededException" => {
                    return RusotoError::Service(GetSavingsPlansUtilizationError::LimitExceeded(
                        err.msg,
                    ))
                }
                "ValidationException" => return RusotoError::Validation(err.msg),
                _ => {}
            }
        }
        return RusotoError::Unknown(res);
    }
}
impl fmt::Display for GetSavingsPlansUtilizationError {
    fn fmt(&self, f: &mut fmt::Formatter) -> fmt::Result {
        match *self {
            GetSavingsPlansUtilizationError::DataUnavailable(ref cause) => write!(f, "{}", cause),
            GetSavingsPlansUtilizationError::LimitExceeded(ref cause) => write!(f, "{}", cause),
        }
    }
}
impl Error for GetSavingsPlansUtilizationError {}
/// Errors returned by GetSavingsPlansUtilizationDetails
#[derive(Debug, PartialEq)]
pub enum GetSavingsPlansUtilizationDetailsError {
    /// <p>The requested data is unavailable.</p>
    DataUnavailable(String),
    /// <p>The pagination token is invalid. Try again without a pagination token.</p>
    InvalidNextToken(String),
    /// <p>You made too many calls in a short period of time. Try again later.</p>
    LimitExceeded(String),
}

impl GetSavingsPlansUtilizationDetailsError {
    pub fn from_response(
        res: BufferedHttpResponse,
    ) -> RusotoError<GetSavingsPlansUtilizationDetailsError> {
        if let Some(err) = proto::json::Error::parse(&res) {
            match err.typ.as_str() {
                "DataUnavailableException" => {
                    return RusotoError::Service(
                        GetSavingsPlansUtilizationDetailsError::DataUnavailable(err.msg),
                    )
                }
                "InvalidNextTokenException" => {
                    return RusotoError::Service(
                        GetSavingsPlansUtilizationDetailsError::InvalidNextToken(err.msg),
                    )
                }
                "LimitExceededException" => {
                    return RusotoError::Service(
                        GetSavingsPlansUtilizationDetailsError::LimitExceeded(err.msg),
                    )
                }
                "ValidationException" => return RusotoError::Validation(err.msg),
                _ => {}
            }
        }
        return RusotoError::Unknown(res);
    }
}
impl fmt::Display for GetSavingsPlansUtilizationDetailsError {
    fn fmt(&self, f: &mut fmt::Formatter) -> fmt::Result {
        match *self {
            GetSavingsPlansUtilizationDetailsError::DataUnavailable(ref cause) => {
                write!(f, "{}", cause)
            }
            GetSavingsPlansUtilizationDetailsError::InvalidNextToken(ref cause) => {
                write!(f, "{}", cause)
            }
            GetSavingsPlansUtilizationDetailsError::LimitExceeded(ref cause) => {
                write!(f, "{}", cause)
            }
        }
    }
}
impl Error for GetSavingsPlansUtilizationDetailsError {}
/// Errors returned by GetTags
#[derive(Debug, PartialEq)]
pub enum GetTagsError {
    /// <p>The requested report expired. Update the date interval and try again.</p>
    BillExpiration(String),
    /// <p>The requested data is unavailable.</p>
    DataUnavailable(String),
    /// <p>The pagination token is invalid. Try again without a pagination token.</p>
    InvalidNextToken(String),
    /// <p>You made too many calls in a short period of time. Try again later.</p>
    LimitExceeded(String),
    /// <p>Your request parameters changed between pages. Try again with the old parameters or without a pagination token.</p>
    RequestChanged(String),
}

impl GetTagsError {
    pub fn from_response(res: BufferedHttpResponse) -> RusotoError<GetTagsError> {
        if let Some(err) = proto::json::Error::parse(&res) {
            match err.typ.as_str() {
                "BillExpirationException" => {
                    return RusotoError::Service(GetTagsError::BillExpiration(err.msg))
                }
                "DataUnavailableException" => {
                    return RusotoError::Service(GetTagsError::DataUnavailable(err.msg))
                }
                "InvalidNextTokenException" => {
                    return RusotoError::Service(GetTagsError::InvalidNextToken(err.msg))
                }
                "LimitExceededException" => {
                    return RusotoError::Service(GetTagsError::LimitExceeded(err.msg))
                }
                "RequestChangedException" => {
                    return RusotoError::Service(GetTagsError::RequestChanged(err.msg))
                }
                "ValidationException" => return RusotoError::Validation(err.msg),
                _ => {}
            }
        }
        return RusotoError::Unknown(res);
    }
}
impl fmt::Display for GetTagsError {
    fn fmt(&self, f: &mut fmt::Formatter) -> fmt::Result {
        match *self {
            GetTagsError::BillExpiration(ref cause) => write!(f, "{}", cause),
            GetTagsError::DataUnavailable(ref cause) => write!(f, "{}", cause),
            GetTagsError::InvalidNextToken(ref cause) => write!(f, "{}", cause),
            GetTagsError::LimitExceeded(ref cause) => write!(f, "{}", cause),
            GetTagsError::RequestChanged(ref cause) => write!(f, "{}", cause),
        }
    }
}
impl Error for GetTagsError {}
/// Errors returned by GetUsageForecast
#[derive(Debug, PartialEq)]
pub enum GetUsageForecastError {
    /// <p>The requested data is unavailable.</p>
    DataUnavailable(String),
    /// <p>You made too many calls in a short period of time. Try again later.</p>
    LimitExceeded(String),
    /// <p>Cost Explorer was unable to identify the usage unit. Provide <code>UsageType/UsageTypeGroup</code> filter selections that contain matching units, for example: <code>hours</code>.</p>
    UnresolvableUsageUnit(String),
}

impl GetUsageForecastError {
    pub fn from_response(res: BufferedHttpResponse) -> RusotoError<GetUsageForecastError> {
        if let Some(err) = proto::json::Error::parse(&res) {
            match err.typ.as_str() {
                "DataUnavailableException" => {
                    return RusotoError::Service(GetUsageForecastError::DataUnavailable(err.msg))
                }
                "LimitExceededException" => {
                    return RusotoError::Service(GetUsageForecastError::LimitExceeded(err.msg))
                }
                "UnresolvableUsageUnitException" => {
                    return RusotoError::Service(GetUsageForecastError::UnresolvableUsageUnit(
                        err.msg,
                    ))
                }
                "ValidationException" => return RusotoError::Validation(err.msg),
                _ => {}
            }
        }
        return RusotoError::Unknown(res);
    }
}
impl fmt::Display for GetUsageForecastError {
    fn fmt(&self, f: &mut fmt::Formatter) -> fmt::Result {
        match *self {
            GetUsageForecastError::DataUnavailable(ref cause) => write!(f, "{}", cause),
            GetUsageForecastError::LimitExceeded(ref cause) => write!(f, "{}", cause),
            GetUsageForecastError::UnresolvableUsageUnit(ref cause) => write!(f, "{}", cause),
        }
    }
}
impl Error for GetUsageForecastError {}
/// Errors returned by ListCostCategoryDefinitions
#[derive(Debug, PartialEq)]
pub enum ListCostCategoryDefinitionsError {
    /// <p>You made too many calls in a short period of time. Try again later.</p>
    LimitExceeded(String),
}

impl ListCostCategoryDefinitionsError {
    pub fn from_response(
        res: BufferedHttpResponse,
    ) -> RusotoError<ListCostCategoryDefinitionsError> {
        if let Some(err) = proto::json::Error::parse(&res) {
            match err.typ.as_str() {
                "LimitExceededException" => {
                    return RusotoError::Service(ListCostCategoryDefinitionsError::LimitExceeded(
                        err.msg,
                    ))
                }
                "ValidationException" => return RusotoError::Validation(err.msg),
                _ => {}
            }
        }
        return RusotoError::Unknown(res);
    }
}
impl fmt::Display for ListCostCategoryDefinitionsError {
    fn fmt(&self, f: &mut fmt::Formatter) -> fmt::Result {
        match *self {
            ListCostCategoryDefinitionsError::LimitExceeded(ref cause) => write!(f, "{}", cause),
        }
    }
}
impl Error for ListCostCategoryDefinitionsError {}
/// Errors returned by UpdateCostCategoryDefinition
#[derive(Debug, PartialEq)]
pub enum UpdateCostCategoryDefinitionError {
    /// <p>You made too many calls in a short period of time. Try again later.</p>
    LimitExceeded(String),
    /// <p> The specified ARN in the request doesn't exist. </p>
    ResourceNotFound(String),
    /// <p> You've reached the limit on the number of resources you can create, or exceeded the size of an individual resources. </p>
    ServiceQuotaExceeded(String),
}

impl UpdateCostCategoryDefinitionError {
    pub fn from_response(
        res: BufferedHttpResponse,
    ) -> RusotoError<UpdateCostCategoryDefinitionError> {
        if let Some(err) = proto::json::Error::parse(&res) {
            match err.typ.as_str() {
                "LimitExceededException" => {
                    return RusotoError::Service(UpdateCostCategoryDefinitionError::LimitExceeded(
                        err.msg,
                    ))
                }
                "ResourceNotFoundException" => {
                    return RusotoError::Service(
                        UpdateCostCategoryDefinitionError::ResourceNotFound(err.msg),
                    )
                }
                "ServiceQuotaExceededException" => {
                    return RusotoError::Service(
                        UpdateCostCategoryDefinitionError::ServiceQuotaExceeded(err.msg),
                    )
                }
                "ValidationException" => return RusotoError::Validation(err.msg),
                _ => {}
            }
        }
        return RusotoError::Unknown(res);
    }
}
impl fmt::Display for UpdateCostCategoryDefinitionError {
    fn fmt(&self, f: &mut fmt::Formatter) -> fmt::Result {
        match *self {
            UpdateCostCategoryDefinitionError::LimitExceeded(ref cause) => write!(f, "{}", cause),
            UpdateCostCategoryDefinitionError::ResourceNotFound(ref cause) => {
                write!(f, "{}", cause)
            }
            UpdateCostCategoryDefinitionError::ServiceQuotaExceeded(ref cause) => {
                write!(f, "{}", cause)
            }
        }
    }
}
impl Error for UpdateCostCategoryDefinitionError {}
/// Trait representing the capabilities of the AWS Cost Explorer API. AWS Cost Explorer clients implement this trait.
pub trait CostExplorer {
    /// <p><important> <p> <i> <b>Cost Category is in preview release for AWS Billing and Cost Management and is subject to change. Your use of Cost Categories is subject to the Beta Service Participation terms of the <a href="https://aws.amazon.com/service-terms/">AWS Service Terms</a> (Section 1.10).</b> </i> </p> </important> <p>Creates a new Cost Category with the requested name and rules.</p></p>
    fn create_cost_category_definition(
        &self,
        input: CreateCostCategoryDefinitionRequest,
    ) -> RusotoFuture<CreateCostCategoryDefinitionResponse, CreateCostCategoryDefinitionError>;

    /// <p><important> <p> <i> <b>Cost Category is in preview release for AWS Billing and Cost Management and is subject to change. Your use of Cost Categories is subject to the Beta Service Participation terms of the <a href="https://aws.amazon.com/service-terms/">AWS Service Terms</a> (Section 1.10).</b> </i> </p> </important> <p>Deletes a Cost Category. Expenses from this month going forward will no longer be categorized with this Cost Category.</p></p>
    fn delete_cost_category_definition(
        &self,
        input: DeleteCostCategoryDefinitionRequest,
    ) -> RusotoFuture<DeleteCostCategoryDefinitionResponse, DeleteCostCategoryDefinitionError>;

    /// <p><important> <p> <i> <b>Cost Category is in preview release for AWS Billing and Cost Management and is subject to change. Your use of Cost Categories is subject to the Beta Service Participation terms of the <a href="https://aws.amazon.com/service-terms/">AWS Service Terms</a> (Section 1.10).</b> </i> </p> </important> <p>Returns the name, ARN, rules, definition, and effective dates of a Cost Category that&#39;s defined in the account.</p> <p>You have the option to use <code>EffectiveOn</code> to return a Cost Category that is active on a specific date. If there is no <code>EffectiveOn</code> specified, you’ll see a Cost Category that is effective on the current date. If Cost Category is still effective, <code>EffectiveEnd</code> is omitted in the response. </p></p>
    fn describe_cost_category_definition(
        &self,
        input: DescribeCostCategoryDefinitionRequest,
    ) -> RusotoFuture<DescribeCostCategoryDefinitionResponse, DescribeCostCategoryDefinitionError>;

    /// <p>Retrieves cost and usage metrics for your account. You can specify which cost and usage-related metric, such as <code>BlendedCosts</code> or <code>UsageQuantity</code>, that you want the request to return. You can also filter and group your data by various dimensions, such as <code>SERVICE</code> or <code>AZ</code>, in a specific time range. For a complete list of valid dimensions, see the <a href="http://docs.aws.amazon.com/aws-cost-management/latest/APIReference/API_GetDimensionValues.html">GetDimensionValues</a> operation. Master accounts in an organization in AWS Organizations have access to all member accounts.</p>
    fn get_cost_and_usage(
        &self,
        input: GetCostAndUsageRequest,
    ) -> RusotoFuture<GetCostAndUsageResponse, GetCostAndUsageError>;

    /// <p><p>Retrieves cost and usage metrics with resources for your account. You can specify which cost and usage-related metric, such as <code>BlendedCosts</code> or <code>UsageQuantity</code>, that you want the request to return. You can also filter and group your data by various dimensions, such as <code>SERVICE</code> or <code>AZ</code>, in a specific time range. For a complete list of valid dimensions, see the <a href="http://docs.aws.amazon.com/aws-cost-management/latest/APIReference/API_GetDimensionValues.html">GetDimensionValues</a> operation. Master accounts in an organization in AWS Organizations have access to all member accounts. This API is currently available for the Amazon Elastic Compute Cloud – Compute service only.</p> <note> <p>This is an opt-in only feature. You can enable this feature from the Cost Explorer Settings page. For information on how to access the Settings page, see <a href="https://docs.aws.amazon.com/awsaccountbilling/latest/aboutv2/ce-access.html">Controlling Access for Cost Explorer</a> in the <i>AWS Billing and Cost Management User Guide</i>.</p> </note></p>
    fn get_cost_and_usage_with_resources(
        &self,
        input: GetCostAndUsageWithResourcesRequest,
    ) -> RusotoFuture<GetCostAndUsageWithResourcesResponse, GetCostAndUsageWithResourcesError>;

    /// <p>Retrieves a forecast for how much Amazon Web Services predicts that you will spend over the forecast time period that you select, based on your past costs. </p>
    fn get_cost_forecast(
        &self,
        input: GetCostForecastRequest,
    ) -> RusotoFuture<GetCostForecastResponse, GetCostForecastError>;

    /// <p>Retrieves all available filter values for a specified filter over a period of time. You can search the dimension values for an arbitrary string. </p>
    fn get_dimension_values(
        &self,
        input: GetDimensionValuesRequest,
    ) -> RusotoFuture<GetDimensionValuesResponse, GetDimensionValuesError>;

    /// <p>Retrieves the reservation coverage for your account. This enables you to see how much of your Amazon Elastic Compute Cloud, Amazon ElastiCache, Amazon Relational Database Service, or Amazon Redshift usage is covered by a reservation. An organization's master account can see the coverage of the associated member accounts. For any time period, you can filter data about reservation usage by the following dimensions:</p> <ul> <li> <p>AZ</p> </li> <li> <p>CACHE_ENGINE</p> </li> <li> <p>DATABASE_ENGINE</p> </li> <li> <p>DEPLOYMENT_OPTION</p> </li> <li> <p>INSTANCE_TYPE</p> </li> <li> <p>LINKED_ACCOUNT</p> </li> <li> <p>OPERATING_SYSTEM</p> </li> <li> <p>PLATFORM</p> </li> <li> <p>REGION</p> </li> <li> <p>SERVICE</p> </li> <li> <p>TAG</p> </li> <li> <p>TENANCY</p> </li> </ul> <p>To determine valid values for a dimension, use the <code>GetDimensionValues</code> operation. </p>
    fn get_reservation_coverage(
        &self,
        input: GetReservationCoverageRequest,
    ) -> RusotoFuture<GetReservationCoverageResponse, GetReservationCoverageError>;

    /// <p>Gets recommendations for which reservations to purchase. These recommendations could help you reduce your costs. Reservations provide a discounted hourly rate (up to 75%) compared to On-Demand pricing.</p> <p>AWS generates your recommendations by identifying your On-Demand usage during a specific time period and collecting your usage into categories that are eligible for a reservation. After AWS has these categories, it simulates every combination of reservations in each category of usage to identify the best number of each type of RI to purchase to maximize your estimated savings. </p> <p>For example, AWS automatically aggregates your Amazon EC2 Linux, shared tenancy, and c4 family usage in the US West (Oregon) Region and recommends that you buy size-flexible regional reservations to apply to the c4 family usage. AWS recommends the smallest size instance in an instance family. This makes it easier to purchase a size-flexible RI. AWS also shows the equal number of normalized units so that you can purchase any instance size that you want. For this example, your RI recommendation would be for <code>c4.large</code> because that is the smallest size instance in the c4 instance family.</p>
    fn get_reservation_purchase_recommendation(
        &self,
        input: GetReservationPurchaseRecommendationRequest,
    ) -> RusotoFuture<
        GetReservationPurchaseRecommendationResponse,
        GetReservationPurchaseRecommendationError,
    >;

    /// <p>Retrieves the reservation utilization for your account. Master accounts in an organization have access to member accounts. You can filter data by dimensions in a time period. You can use <code>GetDimensionValues</code> to determine the possible dimension values. Currently, you can group only by <code>SUBSCRIPTION_ID</code>. </p>
    fn get_reservation_utilization(
        &self,
        input: GetReservationUtilizationRequest,
    ) -> RusotoFuture<GetReservationUtilizationResponse, GetReservationUtilizationError>;

    /// <p>Creates recommendations that helps you save cost by identifying idle and underutilized Amazon EC2 instances.</p> <p>Recommendations are generated to either downsize or terminate instances, along with providing savings detail and metrics. For details on calculation and function, see <a href="https://docs.aws.amazon.com/awsaccountbilling/latest/aboutv2/ce-what-is.html">Optimizing Your Cost with Rightsizing Recommendations</a>.</p>
    fn get_rightsizing_recommendation(
        &self,
        input: GetRightsizingRecommendationRequest,
    ) -> RusotoFuture<GetRightsizingRecommendationResponse, GetRightsizingRecommendationError>;

    /// <p>Retrieves the Savings Plans covered for your account. This enables you to see how much of your cost is covered by a Savings Plan. An organization’s master account can see the coverage of the associated member accounts. For any time period, you can filter data for Savings Plans usage with the following dimensions:</p> <ul> <li> <p> <code>LINKED_ACCOUNT</code> </p> </li> <li> <p> <code>REGION</code> </p> </li> <li> <p> <code>SERVICE</code> </p> </li> <li> <p> <code>INSTANCE_FAMILY</code> </p> </li> </ul> <p>To determine valid values for a dimension, use the <code>GetDimensionValues</code> operation.</p>
    fn get_savings_plans_coverage(
        &self,
        input: GetSavingsPlansCoverageRequest,
    ) -> RusotoFuture<GetSavingsPlansCoverageResponse, GetSavingsPlansCoverageError>;

    /// <p>Retrieves your request parameters, Savings Plan Recommendations Summary and Details.</p>
    fn get_savings_plans_purchase_recommendation(
        &self,
        input: GetSavingsPlansPurchaseRecommendationRequest,
    ) -> RusotoFuture<
        GetSavingsPlansPurchaseRecommendationResponse,
        GetSavingsPlansPurchaseRecommendationError,
    >;

    /// <p><p>Retrieves the Savings Plans utilization for your account across date ranges with daily or monthly granularity. Master accounts in an organization have access to member accounts. You can use <code>GetDimensionValues</code> in <code>SAVINGS_PLANS</code> to determine the possible dimension values.</p> <note> <p>You cannot group by any dimension values for <code>GetSavingsPlansUtilization</code>.</p> </note></p>
    fn get_savings_plans_utilization(
        &self,
        input: GetSavingsPlansUtilizationRequest,
    ) -> RusotoFuture<GetSavingsPlansUtilizationResponse, GetSavingsPlansUtilizationError>;

    /// <p><p>Retrieves attribute data along with aggregate utilization and savings data for a given time period. This doesn&#39;t support granular or grouped data (daily/monthly) in response. You can&#39;t retrieve data by dates in a single response similar to <code>GetSavingsPlanUtilization</code>, but you have the option to make multiple calls to <code>GetSavingsPlanUtilizationDetails</code> by providing individual dates. You can use <code>GetDimensionValues</code> in <code>SAVINGS_PLANS</code> to determine the possible dimension values.</p> <note> <p> <code>GetSavingsPlanUtilizationDetails</code> internally groups data by <code>SavingsPlansArn</code>.</p> </note></p>
    fn get_savings_plans_utilization_details(
        &self,
        input: GetSavingsPlansUtilizationDetailsRequest,
    ) -> RusotoFuture<
        GetSavingsPlansUtilizationDetailsResponse,
        GetSavingsPlansUtilizationDetailsError,
    >;

    /// <p>Queries for available tag keys and tag values for a specified period. You can search the tag values for an arbitrary string. </p>
    fn get_tags(&self, input: GetTagsRequest) -> RusotoFuture<GetTagsResponse, GetTagsError>;

    /// <p>Retrieves a forecast for how much Amazon Web Services predicts that you will use over the forecast time period that you select, based on your past usage. </p>
    fn get_usage_forecast(
        &self,
        input: GetUsageForecastRequest,
    ) -> RusotoFuture<GetUsageForecastResponse, GetUsageForecastError>;

    /// <p><important> <p> <i> <b>Cost Category is in preview release for AWS Billing and Cost Management and is subject to change. Your use of Cost Categories is subject to the Beta Service Participation terms of the <a href="https://aws.amazon.com/service-terms/">AWS Service Terms</a> (Section 1.10).</b> </i> </p> </important> <p>Returns the name, ARN and effective dates of all Cost Categories defined in the account. You have the option to use <code>EffectiveOn</code> to return a list of Cost Categories that were active on a specific date. If there is no <code>EffectiveOn</code> specified, you’ll see Cost Categories that are effective on the current date. If Cost Category is still effective, <code>EffectiveEnd</code> is omitted in the response. </p></p>
    fn list_cost_category_definitions(
        &self,
        input: ListCostCategoryDefinitionsRequest,
    ) -> RusotoFuture<ListCostCategoryDefinitionsResponse, ListCostCategoryDefinitionsError>;

    /// <p><important> <p> <i> <b>Cost Category is in preview release for AWS Billing and Cost Management and is subject to change. Your use of Cost Categories is subject to the Beta Service Participation terms of the <a href="https://aws.amazon.com/service-terms/">AWS Service Terms</a> (Section 1.10).</b> </i> </p> </important> <p>Updates an existing Cost Category. Changes made to the Cost Category rules will be used to categorize the current month’s expenses and future expenses. This won’t change categorization for the previous months.</p></p>
    fn update_cost_category_definition(
        &self,
        input: UpdateCostCategoryDefinitionRequest,
    ) -> RusotoFuture<UpdateCostCategoryDefinitionResponse, UpdateCostCategoryDefinitionError>;
}
/// A client for the AWS Cost Explorer API.
#[derive(Clone)]
pub struct CostExplorerClient {
    client: Client,
    region: region::Region,
}

impl CostExplorerClient {
    /// Creates a client backed by the default tokio event loop.
    ///
    /// The client will use the default credentials provider and tls client.
    pub fn new(region: region::Region) -> CostExplorerClient {
        Self::new_with_client(Client::shared(), region)
    }

    pub fn new_with<P, D>(
        request_dispatcher: D,
        credentials_provider: P,
        region: region::Region,
    ) -> CostExplorerClient
    where
        P: ProvideAwsCredentials + Send + Sync + 'static,
        P::Future: Send,
        D: DispatchSignedRequest + Send + Sync + 'static,
        D::Future: Send,
    {
        Self::new_with_client(
            Client::new_with(credentials_provider, request_dispatcher),
            region,
        )
    }

    pub fn new_with_client(client: Client, region: region::Region) -> CostExplorerClient {
        CostExplorerClient { client, region }
    }
}

impl fmt::Debug for CostExplorerClient {
    fn fmt(&self, f: &mut fmt::Formatter<'_>) -> fmt::Result {
        f.debug_struct("CostExplorerClient")
            .field("region", &self.region)
            .finish()
    }
}

impl CostExplorer for CostExplorerClient {
    /// <p><important> <p> <i> <b>Cost Category is in preview release for AWS Billing and Cost Management and is subject to change. Your use of Cost Categories is subject to the Beta Service Participation terms of the <a href="https://aws.amazon.com/service-terms/">AWS Service Terms</a> (Section 1.10).</b> </i> </p> </important> <p>Creates a new Cost Category with the requested name and rules.</p></p>
    fn create_cost_category_definition(
        &self,
        input: CreateCostCategoryDefinitionRequest,
    ) -> RusotoFuture<CreateCostCategoryDefinitionResponse, CreateCostCategoryDefinitionError> {
        let mut request = SignedRequest::new("POST", "ce", &self.region, "/");

        request.set_content_type("application/x-amz-json-1.1".to_owned());
        request.add_header(
            "x-amz-target",
            "AWSInsightsIndexService.CreateCostCategoryDefinition",
        );
        let encoded = serde_json::to_string(&input).unwrap();
        request.set_payload(Some(encoded));

        self.client.sign_and_dispatch(request, |response| {
            if response.status.is_success() {
                Box::new(response.buffer().from_err().and_then(|response| {
                    proto::json::ResponsePayload::new(&response)
                        .deserialize::<CreateCostCategoryDefinitionResponse, _>()
                }))
            } else {
                Box::new(response.buffer().from_err().and_then(|response| {
                    Err(CreateCostCategoryDefinitionError::from_response(response))
                }))
            }
        })
    }

    /// <p><important> <p> <i> <b>Cost Category is in preview release for AWS Billing and Cost Management and is subject to change. Your use of Cost Categories is subject to the Beta Service Participation terms of the <a href="https://aws.amazon.com/service-terms/">AWS Service Terms</a> (Section 1.10).</b> </i> </p> </important> <p>Deletes a Cost Category. Expenses from this month going forward will no longer be categorized with this Cost Category.</p></p>
    fn delete_cost_category_definition(
        &self,
        input: DeleteCostCategoryDefinitionRequest,
    ) -> RusotoFuture<DeleteCostCategoryDefinitionResponse, DeleteCostCategoryDefinitionError> {
        let mut request = SignedRequest::new("POST", "ce", &self.region, "/");

        request.set_content_type("application/x-amz-json-1.1".to_owned());
        request.add_header(
            "x-amz-target",
            "AWSInsightsIndexService.DeleteCostCategoryDefinition",
        );
        let encoded = serde_json::to_string(&input).unwrap();
        request.set_payload(Some(encoded));

        self.client.sign_and_dispatch(request, |response| {
            if response.status.is_success() {
                Box::new(response.buffer().from_err().and_then(|response| {
                    proto::json::ResponsePayload::new(&response)
                        .deserialize::<DeleteCostCategoryDefinitionResponse, _>()
                }))
            } else {
                Box::new(response.buffer().from_err().and_then(|response| {
                    Err(DeleteCostCategoryDefinitionError::from_response(response))
                }))
            }
        })
    }

    /// <p><important> <p> <i> <b>Cost Category is in preview release for AWS Billing and Cost Management and is subject to change. Your use of Cost Categories is subject to the Beta Service Participation terms of the <a href="https://aws.amazon.com/service-terms/">AWS Service Terms</a> (Section 1.10).</b> </i> </p> </important> <p>Returns the name, ARN, rules, definition, and effective dates of a Cost Category that&#39;s defined in the account.</p> <p>You have the option to use <code>EffectiveOn</code> to return a Cost Category that is active on a specific date. If there is no <code>EffectiveOn</code> specified, you’ll see a Cost Category that is effective on the current date. If Cost Category is still effective, <code>EffectiveEnd</code> is omitted in the response. </p></p>
    fn describe_cost_category_definition(
        &self,
        input: DescribeCostCategoryDefinitionRequest,
    ) -> RusotoFuture<DescribeCostCategoryDefinitionResponse, DescribeCostCategoryDefinitionError>
    {
        let mut request = SignedRequest::new("POST", "ce", &self.region, "/");

        request.set_content_type("application/x-amz-json-1.1".to_owned());
        request.add_header(
            "x-amz-target",
            "AWSInsightsIndexService.DescribeCostCategoryDefinition",
        );
        let encoded = serde_json::to_string(&input).unwrap();
        request.set_payload(Some(encoded));

        self.client.sign_and_dispatch(request, |response| {
            if response.status.is_success() {
                Box::new(response.buffer().from_err().and_then(|response| {
                    proto::json::ResponsePayload::new(&response)
                        .deserialize::<DescribeCostCategoryDefinitionResponse, _>()
                }))
            } else {
                Box::new(response.buffer().from_err().and_then(|response| {
                    Err(DescribeCostCategoryDefinitionError::from_response(response))
                }))
            }
        })
    }

    /// <p>Retrieves cost and usage metrics for your account. You can specify which cost and usage-related metric, such as <code>BlendedCosts</code> or <code>UsageQuantity</code>, that you want the request to return. You can also filter and group your data by various dimensions, such as <code>SERVICE</code> or <code>AZ</code>, in a specific time range. For a complete list of valid dimensions, see the <a href="http://docs.aws.amazon.com/aws-cost-management/latest/APIReference/API_GetDimensionValues.html">GetDimensionValues</a> operation. Master accounts in an organization in AWS Organizations have access to all member accounts.</p>
    fn get_cost_and_usage(
        &self,
        input: GetCostAndUsageRequest,
    ) -> RusotoFuture<GetCostAndUsageResponse, GetCostAndUsageError> {
        let mut request = SignedRequest::new("POST", "ce", &self.region, "/");

        request.set_content_type("application/x-amz-json-1.1".to_owned());
        request.add_header("x-amz-target", "AWSInsightsIndexService.GetCostAndUsage");
        let encoded = serde_json::to_string(&input).unwrap();
        request.set_payload(Some(encoded));

        self.client.sign_and_dispatch(request, |response| {
            if response.status.is_success() {
                Box::new(response.buffer().from_err().and_then(|response| {
                    proto::json::ResponsePayload::new(&response)
                        .deserialize::<GetCostAndUsageResponse, _>()
                }))
            } else {
                Box::new(
                    response
                        .buffer()
                        .from_err()
                        .and_then(|response| Err(GetCostAndUsageError::from_response(response))),
                )
            }
        })
    }

    /// <p><p>Retrieves cost and usage metrics with resources for your account. You can specify which cost and usage-related metric, such as <code>BlendedCosts</code> or <code>UsageQuantity</code>, that you want the request to return. You can also filter and group your data by various dimensions, such as <code>SERVICE</code> or <code>AZ</code>, in a specific time range. For a complete list of valid dimensions, see the <a href="http://docs.aws.amazon.com/aws-cost-management/latest/APIReference/API_GetDimensionValues.html">GetDimensionValues</a> operation. Master accounts in an organization in AWS Organizations have access to all member accounts. This API is currently available for the Amazon Elastic Compute Cloud – Compute service only.</p> <note> <p>This is an opt-in only feature. You can enable this feature from the Cost Explorer Settings page. For information on how to access the Settings page, see <a href="https://docs.aws.amazon.com/awsaccountbilling/latest/aboutv2/ce-access.html">Controlling Access for Cost Explorer</a> in the <i>AWS Billing and Cost Management User Guide</i>.</p> </note></p>
    fn get_cost_and_usage_with_resources(
        &self,
        input: GetCostAndUsageWithResourcesRequest,
    ) -> RusotoFuture<GetCostAndUsageWithResourcesResponse, GetCostAndUsageWithResourcesError> {
        let mut request = SignedRequest::new("POST", "ce", &self.region, "/");

        request.set_content_type("application/x-amz-json-1.1".to_owned());
        request.add_header(
            "x-amz-target",
            "AWSInsightsIndexService.GetCostAndUsageWithResources",
        );
        let encoded = serde_json::to_string(&input).unwrap();
        request.set_payload(Some(encoded));

        self.client.sign_and_dispatch(request, |response| {
            if response.status.is_success() {
                Box::new(response.buffer().from_err().and_then(|response| {
                    proto::json::ResponsePayload::new(&response)
                        .deserialize::<GetCostAndUsageWithResourcesResponse, _>()
                }))
            } else {
                Box::new(response.buffer().from_err().and_then(|response| {
                    Err(GetCostAndUsageWithResourcesError::from_response(response))
                }))
            }
        })
    }

    /// <p>Retrieves a forecast for how much Amazon Web Services predicts that you will spend over the forecast time period that you select, based on your past costs. </p>
    fn get_cost_forecast(
        &self,
        input: GetCostForecastRequest,
    ) -> RusotoFuture<GetCostForecastResponse, GetCostForecastError> {
        let mut request = SignedRequest::new("POST", "ce", &self.region, "/");

        request.set_content_type("application/x-amz-json-1.1".to_owned());
        request.add_header("x-amz-target", "AWSInsightsIndexService.GetCostForecast");
        let encoded = serde_json::to_string(&input).unwrap();
        request.set_payload(Some(encoded));

        self.client.sign_and_dispatch(request, |response| {
            if response.status.is_success() {
                Box::new(response.buffer().from_err().and_then(|response| {
                    proto::json::ResponsePayload::new(&response)
                        .deserialize::<GetCostForecastResponse, _>()
                }))
            } else {
                Box::new(
                    response
                        .buffer()
                        .from_err()
                        .and_then(|response| Err(GetCostForecastError::from_response(response))),
                )
            }
        })
    }

    /// <p>Retrieves all available filter values for a specified filter over a period of time. You can search the dimension values for an arbitrary string. </p>
    fn get_dimension_values(
        &self,
        input: GetDimensionValuesRequest,
    ) -> RusotoFuture<GetDimensionValuesResponse, GetDimensionValuesError> {
        let mut request = SignedRequest::new("POST", "ce", &self.region, "/");

        request.set_content_type("application/x-amz-json-1.1".to_owned());
        request.add_header("x-amz-target", "AWSInsightsIndexService.GetDimensionValues");
        let encoded = serde_json::to_string(&input).unwrap();
        request.set_payload(Some(encoded));

        self.client.sign_and_dispatch(request, |response| {
            if response.status.is_success() {
                Box::new(response.buffer().from_err().and_then(|response| {
                    proto::json::ResponsePayload::new(&response)
                        .deserialize::<GetDimensionValuesResponse, _>()
                }))
            } else {
                Box::new(
                    response
                        .buffer()
                        .from_err()
                        .and_then(|response| Err(GetDimensionValuesError::from_response(response))),
                )
            }
        })
    }

    /// <p>Retrieves the reservation coverage for your account. This enables you to see how much of your Amazon Elastic Compute Cloud, Amazon ElastiCache, Amazon Relational Database Service, or Amazon Redshift usage is covered by a reservation. An organization's master account can see the coverage of the associated member accounts. For any time period, you can filter data about reservation usage by the following dimensions:</p> <ul> <li> <p>AZ</p> </li> <li> <p>CACHE_ENGINE</p> </li> <li> <p>DATABASE_ENGINE</p> </li> <li> <p>DEPLOYMENT_OPTION</p> </li> <li> <p>INSTANCE_TYPE</p> </li> <li> <p>LINKED_ACCOUNT</p> </li> <li> <p>OPERATING_SYSTEM</p> </li> <li> <p>PLATFORM</p> </li> <li> <p>REGION</p> </li> <li> <p>SERVICE</p> </li> <li> <p>TAG</p> </li> <li> <p>TENANCY</p> </li> </ul> <p>To determine valid values for a dimension, use the <code>GetDimensionValues</code> operation. </p>
    fn get_reservation_coverage(
        &self,
        input: GetReservationCoverageRequest,
    ) -> RusotoFuture<GetReservationCoverageResponse, GetReservationCoverageError> {
        let mut request = SignedRequest::new("POST", "ce", &self.region, "/");

        request.set_content_type("application/x-amz-json-1.1".to_owned());
        request.add_header(
            "x-amz-target",
            "AWSInsightsIndexService.GetReservationCoverage",
        );
        let encoded = serde_json::to_string(&input).unwrap();
        request.set_payload(Some(encoded));

        self.client.sign_and_dispatch(request, |response| {
            if response.status.is_success() {
                Box::new(response.buffer().from_err().and_then(|response| {
                    proto::json::ResponsePayload::new(&response)
                        .deserialize::<GetReservationCoverageResponse, _>()
                }))
            } else {
                Box::new(
                    response.buffer().from_err().and_then(|response| {
                        Err(GetReservationCoverageError::from_response(response))
                    }),
                )
            }
        })
    }

    /// <p>Gets recommendations for which reservations to purchase. These recommendations could help you reduce your costs. Reservations provide a discounted hourly rate (up to 75%) compared to On-Demand pricing.</p> <p>AWS generates your recommendations by identifying your On-Demand usage during a specific time period and collecting your usage into categories that are eligible for a reservation. After AWS has these categories, it simulates every combination of reservations in each category of usage to identify the best number of each type of RI to purchase to maximize your estimated savings. </p> <p>For example, AWS automatically aggregates your Amazon EC2 Linux, shared tenancy, and c4 family usage in the US West (Oregon) Region and recommends that you buy size-flexible regional reservations to apply to the c4 family usage. AWS recommends the smallest size instance in an instance family. This makes it easier to purchase a size-flexible RI. AWS also shows the equal number of normalized units so that you can purchase any instance size that you want. For this example, your RI recommendation would be for <code>c4.large</code> because that is the smallest size instance in the c4 instance family.</p>
    fn get_reservation_purchase_recommendation(
        &self,
        input: GetReservationPurchaseRecommendationRequest,
    ) -> RusotoFuture<
        GetReservationPurchaseRecommendationResponse,
        GetReservationPurchaseRecommendationError,
    > {
        let mut request = SignedRequest::new("POST", "ce", &self.region, "/");

        request.set_content_type("application/x-amz-json-1.1".to_owned());
        request.add_header(
            "x-amz-target",
            "AWSInsightsIndexService.GetReservationPurchaseRecommendation",
        );
        let encoded = serde_json::to_string(&input).unwrap();
        request.set_payload(Some(encoded));

        self.client.sign_and_dispatch(request, |response| {
            if response.status.is_success() {
                Box::new(response.buffer().from_err().and_then(|response| {
                    proto::json::ResponsePayload::new(&response)
                        .deserialize::<GetReservationPurchaseRecommendationResponse, _>()
                }))
            } else {
                Box::new(response.buffer().from_err().and_then(|response| {
                    Err(GetReservationPurchaseRecommendationError::from_response(
                        response,
                    ))
                }))
            }
        })
    }

    /// <p>Retrieves the reservation utilization for your account. Master accounts in an organization have access to member accounts. You can filter data by dimensions in a time period. You can use <code>GetDimensionValues</code> to determine the possible dimension values. Currently, you can group only by <code>SUBSCRIPTION_ID</code>. </p>
    fn get_reservation_utilization(
        &self,
        input: GetReservationUtilizationRequest,
    ) -> RusotoFuture<GetReservationUtilizationResponse, GetReservationUtilizationError> {
        let mut request = SignedRequest::new("POST", "ce", &self.region, "/");

        request.set_content_type("application/x-amz-json-1.1".to_owned());
        request.add_header(
            "x-amz-target",
            "AWSInsightsIndexService.GetReservationUtilization",
        );
        let encoded = serde_json::to_string(&input).unwrap();
        request.set_payload(Some(encoded));

        self.client.sign_and_dispatch(request, |response| {
            if response.status.is_success() {
                Box::new(response.buffer().from_err().and_then(|response| {
                    proto::json::ResponsePayload::new(&response)
                        .deserialize::<GetReservationUtilizationResponse, _>()
                }))
            } else {
                Box::new(response.buffer().from_err().and_then(|response| {
                    Err(GetReservationUtilizationError::from_response(response))
                }))
            }
        })
    }

    /// <p>Creates recommendations that helps you save cost by identifying idle and underutilized Amazon EC2 instances.</p> <p>Recommendations are generated to either downsize or terminate instances, along with providing savings detail and metrics. For details on calculation and function, see <a href="https://docs.aws.amazon.com/awsaccountbilling/latest/aboutv2/ce-what-is.html">Optimizing Your Cost with Rightsizing Recommendations</a>.</p>
    fn get_rightsizing_recommendation(
        &self,
        input: GetRightsizingRecommendationRequest,
    ) -> RusotoFuture<GetRightsizingRecommendationResponse, GetRightsizingRecommendationError> {
        let mut request = SignedRequest::new("POST", "ce", &self.region, "/");

        request.set_content_type("application/x-amz-json-1.1".to_owned());
        request.add_header(
            "x-amz-target",
            "AWSInsightsIndexService.GetRightsizingRecommendation",
        );
        let encoded = serde_json::to_string(&input).unwrap();
        request.set_payload(Some(encoded));

        self.client.sign_and_dispatch(request, |response| {
            if response.status.is_success() {
                Box::new(response.buffer().from_err().and_then(|response| {
                    proto::json::ResponsePayload::new(&response)
                        .deserialize::<GetRightsizingRecommendationResponse, _>()
                }))
            } else {
                Box::new(response.buffer().from_err().and_then(|response| {
                    Err(GetRightsizingRecommendationError::from_response(response))
                }))
            }
        })
    }

    /// <p>Retrieves the Savings Plans covered for your account. This enables you to see how much of your cost is covered by a Savings Plan. An organization’s master account can see the coverage of the associated member accounts. For any time period, you can filter data for Savings Plans usage with the following dimensions:</p> <ul> <li> <p> <code>LINKED_ACCOUNT</code> </p> </li> <li> <p> <code>REGION</code> </p> </li> <li> <p> <code>SERVICE</code> </p> </li> <li> <p> <code>INSTANCE_FAMILY</code> </p> </li> </ul> <p>To determine valid values for a dimension, use the <code>GetDimensionValues</code> operation.</p>
    fn get_savings_plans_coverage(
        &self,
        input: GetSavingsPlansCoverageRequest,
    ) -> RusotoFuture<GetSavingsPlansCoverageResponse, GetSavingsPlansCoverageError> {
        let mut request = SignedRequest::new("POST", "ce", &self.region, "/");

        request.set_content_type("application/x-amz-json-1.1".to_owned());
        request.add_header(
            "x-amz-target",
            "AWSInsightsIndexService.GetSavingsPlansCoverage",
        );
        let encoded = serde_json::to_string(&input).unwrap();
        request.set_payload(Some(encoded));

        self.client.sign_and_dispatch(request, |response| {
            if response.status.is_success() {
                Box::new(response.buffer().from_err().and_then(|response| {
                    proto::json::ResponsePayload::new(&response)
                        .deserialize::<GetSavingsPlansCoverageResponse, _>()
                }))
            } else {
                Box::new(response.buffer().from_err().and_then(|response| {
                    Err(GetSavingsPlansCoverageError::from_response(response))
                }))
            }
        })
    }

    /// <p>Retrieves your request parameters, Savings Plan Recommendations Summary and Details.</p>
    fn get_savings_plans_purchase_recommendation(
        &self,
        input: GetSavingsPlansPurchaseRecommendationRequest,
    ) -> RusotoFuture<
        GetSavingsPlansPurchaseRecommendationResponse,
        GetSavingsPlansPurchaseRecommendationError,
    > {
        let mut request = SignedRequest::new("POST", "ce", &self.region, "/");

        request.set_content_type("application/x-amz-json-1.1".to_owned());
        request.add_header(
            "x-amz-target",
            "AWSInsightsIndexService.GetSavingsPlansPurchaseRecommendation",
        );
        let encoded = serde_json::to_string(&input).unwrap();
        request.set_payload(Some(encoded));

        self.client.sign_and_dispatch(request, |response| {
            if response.status.is_success() {
                Box::new(response.buffer().from_err().and_then(|response| {
                    proto::json::ResponsePayload::new(&response)
                        .deserialize::<GetSavingsPlansPurchaseRecommendationResponse, _>()
                }))
            } else {
                Box::new(response.buffer().from_err().and_then(|response| {
                    Err(GetSavingsPlansPurchaseRecommendationError::from_response(
                        response,
                    ))
                }))
            }
        })
    }

    /// <p><p>Retrieves the Savings Plans utilization for your account across date ranges with daily or monthly granularity. Master accounts in an organization have access to member accounts. You can use <code>GetDimensionValues</code> in <code>SAVINGS_PLANS</code> to determine the possible dimension values.</p> <note> <p>You cannot group by any dimension values for <code>GetSavingsPlansUtilization</code>.</p> </note></p>
    fn get_savings_plans_utilization(
        &self,
        input: GetSavingsPlansUtilizationRequest,
    ) -> RusotoFuture<GetSavingsPlansUtilizationResponse, GetSavingsPlansUtilizationError> {
        let mut request = SignedRequest::new("POST", "ce", &self.region, "/");

        request.set_content_type("application/x-amz-json-1.1".to_owned());
        request.add_header(
            "x-amz-target",
            "AWSInsightsIndexService.GetSavingsPlansUtilization",
        );
        let encoded = serde_json::to_string(&input).unwrap();
        request.set_payload(Some(encoded));

        self.client.sign_and_dispatch(request, |response| {
            if response.status.is_success() {
                Box::new(response.buffer().from_err().and_then(|response| {
                    proto::json::ResponsePayload::new(&response)
                        .deserialize::<GetSavingsPlansUtilizationResponse, _>()
                }))
            } else {
                Box::new(response.buffer().from_err().and_then(|response| {
                    Err(GetSavingsPlansUtilizationError::from_response(response))
                }))
            }
        })
    }

    /// <p><p>Retrieves attribute data along with aggregate utilization and savings data for a given time period. This doesn&#39;t support granular or grouped data (daily/monthly) in response. You can&#39;t retrieve data by dates in a single response similar to <code>GetSavingsPlanUtilization</code>, but you have the option to make multiple calls to <code>GetSavingsPlanUtilizationDetails</code> by providing individual dates. You can use <code>GetDimensionValues</code> in <code>SAVINGS_PLANS</code> to determine the possible dimension values.</p> <note> <p> <code>GetSavingsPlanUtilizationDetails</code> internally groups data by <code>SavingsPlansArn</code>.</p> </note></p>
    fn get_savings_plans_utilization_details(
        &self,
        input: GetSavingsPlansUtilizationDetailsRequest,
    ) -> RusotoFuture<
        GetSavingsPlansUtilizationDetailsResponse,
        GetSavingsPlansUtilizationDetailsError,
    > {
        let mut request = SignedRequest::new("POST", "ce", &self.region, "/");

        request.set_content_type("application/x-amz-json-1.1".to_owned());
        request.add_header(
            "x-amz-target",
            "AWSInsightsIndexService.GetSavingsPlansUtilizationDetails",
        );
        let encoded = serde_json::to_string(&input).unwrap();
        request.set_payload(Some(encoded));

        self.client.sign_and_dispatch(request, |response| {
            if response.status.is_success() {
                Box::new(response.buffer().from_err().and_then(|response| {
                    proto::json::ResponsePayload::new(&response)
                        .deserialize::<GetSavingsPlansUtilizationDetailsResponse, _>()
                }))
            } else {
                Box::new(response.buffer().from_err().and_then(|response| {
                    Err(GetSavingsPlansUtilizationDetailsError::from_response(
                        response,
                    ))
                }))
            }
        })
    }

    /// <p>Queries for available tag keys and tag values for a specified period. You can search the tag values for an arbitrary string. </p>
    fn get_tags(&self, input: GetTagsRequest) -> RusotoFuture<GetTagsResponse, GetTagsError> {
        let mut request = SignedRequest::new("POST", "ce", &self.region, "/");

        request.set_content_type("application/x-amz-json-1.1".to_owned());
        request.add_header("x-amz-target", "AWSInsightsIndexService.GetTags");
        let encoded = serde_json::to_string(&input).unwrap();
        request.set_payload(Some(encoded));

        self.client.sign_and_dispatch(request, |response| {
            if response.status.is_success() {
                Box::new(response.buffer().from_err().and_then(|response| {
                    proto::json::ResponsePayload::new(&response).deserialize::<GetTagsResponse, _>()
                }))
            } else {
                Box::new(
                    response
                        .buffer()
                        .from_err()
                        .and_then(|response| Err(GetTagsError::from_response(response))),
                )
            }
        })
    }

    /// <p>Retrieves a forecast for how much Amazon Web Services predicts that you will use over the forecast time period that you select, based on your past usage. </p>
    fn get_usage_forecast(
        &self,
        input: GetUsageForecastRequest,
    ) -> RusotoFuture<GetUsageForecastResponse, GetUsageForecastError> {
        let mut request = SignedRequest::new("POST", "ce", &self.region, "/");

        request.set_content_type("application/x-amz-json-1.1".to_owned());
        request.add_header("x-amz-target", "AWSInsightsIndexService.GetUsageForecast");
        let encoded = serde_json::to_string(&input).unwrap();
        request.set_payload(Some(encoded));

        self.client.sign_and_dispatch(request, |response| {
            if response.status.is_success() {
                Box::new(response.buffer().from_err().and_then(|response| {
                    proto::json::ResponsePayload::new(&response)
                        .deserialize::<GetUsageForecastResponse, _>()
                }))
            } else {
                Box::new(
                    response
                        .buffer()
                        .from_err()
                        .and_then(|response| Err(GetUsageForecastError::from_response(response))),
                )
            }
        })
    }

    /// <p><important> <p> <i> <b>Cost Category is in preview release for AWS Billing and Cost Management and is subject to change. Your use of Cost Categories is subject to the Beta Service Participation terms of the <a href="https://aws.amazon.com/service-terms/">AWS Service Terms</a> (Section 1.10).</b> </i> </p> </important> <p>Returns the name, ARN and effective dates of all Cost Categories defined in the account. You have the option to use <code>EffectiveOn</code> to return a list of Cost Categories that were active on a specific date. If there is no <code>EffectiveOn</code> specified, you’ll see Cost Categories that are effective on the current date. If Cost Category is still effective, <code>EffectiveEnd</code> is omitted in the response. </p></p>
    fn list_cost_category_definitions(
        &self,
        input: ListCostCategoryDefinitionsRequest,
    ) -> RusotoFuture<ListCostCategoryDefinitionsResponse, ListCostCategoryDefinitionsError> {
        let mut request = SignedRequest::new("POST", "ce", &self.region, "/");

        request.set_content_type("application/x-amz-json-1.1".to_owned());
        request.add_header(
            "x-amz-target",
            "AWSInsightsIndexService.ListCostCategoryDefinitions",
        );
        let encoded = serde_json::to_string(&input).unwrap();
        request.set_payload(Some(encoded));

        self.client.sign_and_dispatch(request, |response| {
            if response.status.is_success() {
                Box::new(response.buffer().from_err().and_then(|response| {
                    proto::json::ResponsePayload::new(&response)
                        .deserialize::<ListCostCategoryDefinitionsResponse, _>()
                }))
            } else {
                Box::new(response.buffer().from_err().and_then(|response| {
                    Err(ListCostCategoryDefinitionsError::from_response(response))
                }))
            }
        })
    }

    /// <p><important> <p> <i> <b>Cost Category is in preview release for AWS Billing and Cost Management and is subject to change. Your use of Cost Categories is subject to the Beta Service Participation terms of the <a href="https://aws.amazon.com/service-terms/">AWS Service Terms</a> (Section 1.10).</b> </i> </p> </important> <p>Updates an existing Cost Category. Changes made to the Cost Category rules will be used to categorize the current month’s expenses and future expenses. This won’t change categorization for the previous months.</p></p>
    fn update_cost_category_definition(
        &self,
        input: UpdateCostCategoryDefinitionRequest,
    ) -> RusotoFuture<UpdateCostCategoryDefinitionResponse, UpdateCostCategoryDefinitionError> {
        let mut request = SignedRequest::new("POST", "ce", &self.region, "/");

        request.set_content_type("application/x-amz-json-1.1".to_owned());
        request.add_header(
            "x-amz-target",
            "AWSInsightsIndexService.UpdateCostCategoryDefinition",
        );
        let encoded = serde_json::to_string(&input).unwrap();
        request.set_payload(Some(encoded));

        self.client.sign_and_dispatch(request, |response| {
            if response.status.is_success() {
                Box::new(response.buffer().from_err().and_then(|response| {
                    proto::json::ResponsePayload::new(&response)
                        .deserialize::<UpdateCostCategoryDefinitionResponse, _>()
                }))
            } else {
                Box::new(response.buffer().from_err().and_then(|response| {
                    Err(UpdateCostCategoryDefinitionError::from_response(response))
                }))
            }
        })
    }
}<|MERGE_RESOLUTION|>--- conflicted
+++ resolved
@@ -180,6 +180,7 @@
 }
 
 #[derive(Default, Debug, Clone, PartialEq, Serialize)]
+#[cfg_attr(feature = "deserialize_structs", derive(Deserialize))]
 pub struct CreateCostCategoryDefinitionRequest {
     #[serde(rename = "Name")]
     pub name: String,
@@ -261,9 +262,7 @@
 }
 
 #[derive(Default, Debug, Clone, PartialEq, Serialize)]
-<<<<<<< HEAD
 #[cfg_attr(feature = "deserialize_structs", derive(Deserialize))]
-=======
 pub struct DeleteCostCategoryDefinitionRequest {
     /// <p> The unique identifier for your Cost Category. </p>
     #[serde(rename = "CostCategoryArn")]
@@ -284,6 +283,7 @@
 }
 
 #[derive(Default, Debug, Clone, PartialEq, Serialize)]
+#[cfg_attr(feature = "deserialize_structs", derive(Deserialize))]
 pub struct DescribeCostCategoryDefinitionRequest {
     /// <p> The unique identifier for your Cost Category. </p>
     #[serde(rename = "CostCategoryArn")]
@@ -304,7 +304,6 @@
 
 /// <p>The metadata that you can use to filter and group your results. You can use <code>GetDimensionValues</code> to find specific values.</p>
 #[derive(Default, Debug, Clone, PartialEq, Serialize, Deserialize)]
->>>>>>> 36d57c13
 pub struct DimensionValues {
     /// <p>The names of the metadata types that you can use to filter and group your results. For example, <code>AZ</code> returns a list of Availability Zones.</p>
     #[serde(rename = "Key")]
@@ -493,14 +492,8 @@
     pub size_flex_eligible: Option<bool>,
 }
 
-<<<<<<< HEAD
-/// <p><p>Use <code>Expression</code> to filter by cost or by usage. There are two patterns: </p> <ul> <li> <p>Simple dimension values - You can set the dimension name and values for the filters that you plan to use. For example, you can filter for <code>REGION==us-east-1 OR REGION==us-west-1</code>. The <code>Expression</code> for that looks like this:</p> <p> <code>{ &quot;Dimensions&quot;: { &quot;Key&quot;: &quot;REGION&quot;, &quot;Values&quot;: [ &quot;us-east-1&quot;, “us-west-1” ] } }</code> </p> <p>The list of dimension values are OR&#39;d together to retrieve cost or usage data. You can create <code>Expression</code> and <code>DimensionValues</code> objects using either <code>with<em></code> methods or <code>set</em></code> methods in multiple lines. </p> </li> <li> <p>Compound dimension values with logical operations - You can use multiple <code>Expression</code> types and the logical operators <code>AND/OR/NOT</code> to create a list of one or more <code>Expression</code> objects. This allows you to filter on more advanced options. For example, you can filter on <code>((REGION == us-east-1 OR REGION == us-west-1) OR (TAG.Type == Type1)) AND (USAGE<em>TYPE != DataTransfer)</code>. The <code>Expression</code> for that looks like this:</p> <p> <code>{ &quot;And&quot;: [ {&quot;Or&quot;: [ {&quot;Dimensions&quot;: { &quot;Key&quot;: &quot;REGION&quot;, &quot;Values&quot;: [ &quot;us-east-1&quot;, &quot;us-west-1&quot; ] }}, {&quot;Tags&quot;: { &quot;Key&quot;: &quot;TagName&quot;, &quot;Values&quot;: [&quot;Value1&quot;] } } ]}, {&quot;Not&quot;: {&quot;Dimensions&quot;: { &quot;Key&quot;: &quot;USAGE</em>TYPE&quot;, &quot;Values&quot;: [&quot;DataTransfer&quot;] }}} ] } </code> </p> <note> <p>Because each <code>Expression</code> can have only one operator, the service returns an error if more than one is specified. The following example shows an <code>Expression</code> object that creates an error.</p> </note> <p> <code> { &quot;And&quot;: [ ... ], &quot;DimensionValues&quot;: { &quot;Dimension&quot;: &quot;USAGE<em>TYPE&quot;, &quot;Values&quot;: [ &quot;DataTransfer&quot; ] } } </code> </p> </li> </ul> <note> <p>For <code>GetRightsizingRecommendation</code> action, a combination of OR and NOT is not supported. OR is not supported between different dimensions, or dimensions and tags. NOT operators aren&#39;t supported. Dimentions are also limited to <code>LINKED</em>ACCOUNT</code>, <code>REGION</code>, or <code>RIGHTSIZING_TYPE</code>.</p> </note></p>
-#[derive(Default, Debug, Clone, PartialEq, Serialize)]
-#[cfg_attr(feature = "deserialize_structs", derive(Deserialize))]
-=======
 /// <p><p>Use <code>Expression</code> to filter by cost or by usage. There are two patterns: </p> <ul> <li> <p>Simple dimension values - You can set the dimension name and values for the filters that you plan to use. For example, you can filter for <code>REGION==us-east-1 OR REGION==us-west-1</code>. The <code>Expression</code> for that looks like this:</p> <p> <code>{ &quot;Dimensions&quot;: { &quot;Key&quot;: &quot;REGION&quot;, &quot;Values&quot;: [ &quot;us-east-1&quot;, “us-west-1” ] } }</code> </p> <p>The list of dimension values are OR&#39;d together to retrieve cost or usage data. You can create <code>Expression</code> and <code>DimensionValues</code> objects using either <code>with<em></code> methods or <code>set</em></code> methods in multiple lines. </p> </li> <li> <p>Compound dimension values with logical operations - You can use multiple <code>Expression</code> types and the logical operators <code>AND/OR/NOT</code> to create a list of one or more <code>Expression</code> objects. This allows you to filter on more advanced options. For example, you can filter on <code>((REGION == us-east-1 OR REGION == us-west-1) OR (TAG.Type == Type1)) AND (USAGE<em>TYPE != DataTransfer)</code>. The <code>Expression</code> for that looks like this:</p> <p> <code>{ &quot;And&quot;: [ {&quot;Or&quot;: [ {&quot;Dimensions&quot;: { &quot;Key&quot;: &quot;REGION&quot;, &quot;Values&quot;: [ &quot;us-east-1&quot;, &quot;us-west-1&quot; ] }}, {&quot;Tags&quot;: { &quot;Key&quot;: &quot;TagName&quot;, &quot;Values&quot;: [&quot;Value1&quot;] } } ]}, {&quot;Not&quot;: {&quot;Dimensions&quot;: { &quot;Key&quot;: &quot;USAGE</em>TYPE&quot;, &quot;Values&quot;: [&quot;DataTransfer&quot;] }}} ] } </code> </p> <note> <p>Because each <code>Expression</code> can have only one operator, the service returns an error if more than one is specified. The following example shows an <code>Expression</code> object that creates an error.</p> </note> <p> <code> { &quot;And&quot;: [ ... ], &quot;DimensionValues&quot;: { &quot;Dimension&quot;: &quot;USAGE<em>TYPE&quot;, &quot;Values&quot;: [ &quot;DataTransfer&quot; ] } } </code> </p> </li> </ul> <note> <p>For <code>GetRightsizingRecommendation</code> action, a combination of OR and NOT is not supported. OR is not supported between different dimensions, or dimensions and tags. NOT operators aren&#39;t supported. Dimensions are also limited to <code>LINKED</em>ACCOUNT</code>, <code>REGION</code>, or <code>RIGHTSIZING_TYPE</code>.</p> </note></p>
 #[derive(Default, Debug, Clone, PartialEq, Serialize, Deserialize)]
->>>>>>> 36d57c13
 pub struct Expression {
     /// <p>Return results that match both <code>Dimension</code> objects.</p>
     #[serde(rename = "And")]
@@ -596,9 +589,7 @@
 }
 
 #[derive(Default, Debug, Clone, PartialEq, Serialize)]
-<<<<<<< HEAD
 #[cfg_attr(feature = "deserialize_structs", derive(Deserialize))]
-=======
 pub struct GetCostAndUsageWithResourcesRequest {
     /// <p>Filters Amazon Web Services costs by different dimensions. For example, you can specify <code>SERVICE</code> and <code>LINKED_ACCOUNT</code> and get the costs that are associated with that account's usage of that service. You can nest <code>Expression</code> objects to define any combination of dimension filters. For more information, see <a href="http://docs.aws.amazon.com/aws-cost-management/latest/APIReference/API_Expression.html">Expression</a>. </p> <p>The <code>GetCostAndUsageWithResources</code> operation requires that you either group by or filter by a <code>ResourceId</code>.</p>
     #[serde(rename = "Filter")]
@@ -643,7 +634,7 @@
 }
 
 #[derive(Default, Debug, Clone, PartialEq, Serialize)]
->>>>>>> 36d57c13
+#[cfg_attr(feature = "deserialize_structs", derive(Deserialize))]
 pub struct GetCostForecastRequest {
     /// <p>The filters that you want to use to filter your forecast. Cost Explorer API supports all of the Cost Explorer filters.</p>
     #[serde(rename = "Filter")]
@@ -901,9 +892,7 @@
 }
 
 #[derive(Default, Debug, Clone, PartialEq, Serialize)]
-<<<<<<< HEAD
 #[cfg_attr(feature = "deserialize_structs", derive(Deserialize))]
-=======
 pub struct GetSavingsPlansCoverageRequest {
     /// <p>Filters Savings Plans coverage data by dimensions. You can filter data for Savings Plans usage with the following dimensions:</p> <ul> <li> <p> <code>LINKED_ACCOUNT</code> </p> </li> <li> <p> <code>REGION</code> </p> </li> <li> <p> <code>SERVICE</code> </p> </li> <li> <p> <code>INSTANCE_FAMILY</code> </p> </li> </ul> <p> <code>GetSavingsPlansCoverage</code> uses the same <a href="http://docs.aws.amazon.com/aws-cost-management/latest/APIReference/API_Expression.html">Expression</a> object as the other operations, but only <code>AND</code> is supported among each dimension. If there are multiple values for a dimension, they are OR'd together.</p>
     #[serde(rename = "Filter")]
@@ -947,6 +936,7 @@
 }
 
 #[derive(Default, Debug, Clone, PartialEq, Serialize)]
+#[cfg_attr(feature = "deserialize_structs", derive(Deserialize))]
 pub struct GetSavingsPlansPurchaseRecommendationRequest {
     /// <p>The lookback period used to generate the recommendation.</p>
     #[serde(rename = "LookbackPeriodInDays")]
@@ -988,6 +978,7 @@
 }
 
 #[derive(Default, Debug, Clone, PartialEq, Serialize)]
+#[cfg_attr(feature = "deserialize_structs", derive(Deserialize))]
 pub struct GetSavingsPlansUtilizationDetailsRequest {
     /// <p>Filters Savings Plans utilization coverage data for active Savings Plans dimensions. You can filter data with the following dimensions:</p> <ul> <li> <p> <code>LINKED_ACCOUNT</code> </p> </li> <li> <p> <code>SAVINGS_PLAN_ARN</code> </p> </li> <li> <p> <code>REGION</code> </p> </li> <li> <p> <code>PAYMENT_OPTION</code> </p> </li> <li> <p> <code>INSTANCE_TYPE_FAMILY</code> </p> </li> </ul> <p> <code>GetSavingsPlansUtilizationDetails</code> uses the same <a href="http://docs.aws.amazon.com/aws-cost-management/latest/APIReference/API_Expression.html">Expression</a> object as the other operations, but only <code>AND</code> is supported among each dimension.</p>
     #[serde(rename = "Filter")]
@@ -1025,6 +1016,7 @@
 }
 
 #[derive(Default, Debug, Clone, PartialEq, Serialize)]
+#[cfg_attr(feature = "deserialize_structs", derive(Deserialize))]
 pub struct GetSavingsPlansUtilizationRequest {
     /// <p>Filters Savings Plans utilization coverage data for active Savings Plans dimensions. You can filter data with the following dimensions:</p> <ul> <li> <p> <code>LINKED_ACCOUNT</code> </p> </li> <li> <p> <code>SAVINGS_PLAN_ARN</code> </p> </li> <li> <p> <code>SAVINGS_PLANS_TYPE</code> </p> </li> <li> <p> <code>REGION</code> </p> </li> <li> <p> <code>PAYMENT_OPTION</code> </p> </li> <li> <p> <code>INSTANCE_TYPE_FAMILY</code> </p> </li> </ul> <p> <code>GetSavingsPlansUtilization</code> uses the same <a href="http://docs.aws.amazon.com/aws-cost-management/latest/APIReference/API_Expression.html">Expression</a> object as the other operations, but only <code>AND</code> is supported among each dimension.</p>
     #[serde(rename = "Filter")]
@@ -1052,7 +1044,7 @@
 }
 
 #[derive(Default, Debug, Clone, PartialEq, Serialize)]
->>>>>>> 36d57c13
+#[cfg_attr(feature = "deserialize_structs", derive(Deserialize))]
 pub struct GetTagsRequest {
     /// <p>The token to retrieve the next set of results. AWS provides the token when the response from a previous call has more results than the maximum page size.</p>
     #[serde(rename = "NextPageToken")]
@@ -1178,6 +1170,7 @@
 }
 
 #[derive(Default, Debug, Clone, PartialEq, Serialize)]
+#[cfg_attr(feature = "deserialize_structs", derive(Deserialize))]
 pub struct ListCostCategoryDefinitionsRequest {
     /// <p> The date when the Cost Category was effective. </p>
     #[serde(rename = "EffectiveOn")]
@@ -2054,6 +2047,7 @@
 }
 
 #[derive(Default, Debug, Clone, PartialEq, Serialize)]
+#[cfg_attr(feature = "deserialize_structs", derive(Deserialize))]
 pub struct UpdateCostCategoryDefinitionRequest {
     /// <p>The unique identifier for your Cost Category.</p>
     #[serde(rename = "CostCategoryArn")]
