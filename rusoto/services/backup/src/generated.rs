--- conflicted
+++ resolved
@@ -5498,12 +5498,8 @@
         }
     }
 
-<<<<<<< HEAD
-    /// <p>Returns the current service opt-in settings for the region. If the service has a value set to true, AWS Backup will attempt to protect that service's resources in this region, when included in an on-demand backup or scheduled backup plan. If the value is set to false for a service, AWS Backup will not attempt to protect that service's resources in this region.</p>
+    /// <p>Returns the current service opt-in settings for the Region. If the service has a value set to <code>true</code>, AWS Backup attempts to protect that service's resources in this Region, when included in an on-demand backup or scheduled backup plan. If the value is set to <code>false</code> for a service, AWS Backup does not attempt to protect that service's resources in this Region.</p>
     #[allow(unused_mut)]
-=======
-    /// <p>Returns the current service opt-in settings for the Region. If the service has a value set to <code>true</code>, AWS Backup attempts to protect that service's resources in this Region, when included in an on-demand backup or scheduled backup plan. If the value is set to <code>false</code> for a service, AWS Backup does not attempt to protect that service's resources in this Region.</p>
->>>>>>> e150e708
     async fn describe_region_settings(
         &self,
     ) -> Result<DescribeRegionSettingsOutput, RusotoError<DescribeRegionSettingsError>> {
@@ -6699,12 +6695,8 @@
         }
     }
 
-<<<<<<< HEAD
-    /// <p>Updates the current service opt-in settings for the region. If the service has a value set to true, AWS Backup will attempt to protect that service's resources in this region, when included in an on-demand backup or scheduled backup plan. If the value is set to false for a service, AWS Backup will not attempt to protect that service's resources in this region.</p>
+    /// <p>Updates the current service opt-in settings for the Region. If the service has a value set to <code>true</code>, AWS Backup attempts to protect that service's resources in this Region, when included in an on-demand backup or scheduled backup plan. If the value is set to <code>false</code> for a service, AWS Backup does not attempt to protect that service's resources in this Region.</p>
     #[allow(unused_mut)]
-=======
-    /// <p>Updates the current service opt-in settings for the Region. If the service has a value set to <code>true</code>, AWS Backup attempts to protect that service's resources in this Region, when included in an on-demand backup or scheduled backup plan. If the value is set to <code>false</code> for a service, AWS Backup does not attempt to protect that service's resources in this Region.</p>
->>>>>>> e150e708
     async fn update_region_settings(
         &self,
         input: UpdateRegionSettingsInput,
