--- conflicted
+++ resolved
@@ -14,12 +14,9 @@
 - Fix service_crategen to parse operations with multiple static params
 - Refactor S3 integration tests - about a `#[test]` per behavior
 - Add support for non signing clients
-<<<<<<< HEAD
+- Add EC2 Instance Connect service
 - Don't decode query string parameters before encoding it. Results in fixing the prefix and marker
 params for s3 `list_objects` methods
-=======
-- Add EC2 Instance Connect service
->>>>>>> 7d7f1e4d
 
 ## [0.40.0] - 2019-06-28
 
