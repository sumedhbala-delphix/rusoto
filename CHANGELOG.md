--- conflicted
+++ resolved
@@ -3,6 +3,9 @@
 ## [Unreleased]
 
 (Please put changes here)
+
+- Don't decode query string parameters before encoding it. Results in fixing the prefix and marker
+params for s3 `list_objects` methods
 
 ## [0.41.0] - 2019-10-07
 
@@ -16,10 +19,6 @@
 - Refactor S3 integration tests - about a `#[test]` per behavior
 - Add support for non signing clients
 - Add EC2 Instance Connect service
-<<<<<<< HEAD
-- Don't decode query string parameters before encoding it. Results in fixing the prefix and marker
-params for s3 `list_objects` methods
-=======
 - Allow deserialization of regions without an endpoint specified
 - Add ApNortheast3 region
 - Add MeSouth1 region
@@ -28,7 +27,6 @@
 - Fixed parsing of Athena error messages
 - Fix credential_process behavior when using the non-default profile
 - Correctly read session tokens from credential_process
->>>>>>> 4fa0fc86
 
 ## [0.40.0] - 2019-06-28
 
