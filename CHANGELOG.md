# Rusoto changes

## [Unreleased]
(Please put an entry here in each PR)

- More efficiently and correctly remove scheme from `Region::Custom` endpoints
- Prevent reactor from hanging indefinitely when using the new tokio release
<<<<<<< HEAD
- Fix deserialization for empty JSON responses
=======
- Fixed bug in query services where lists had incorrect parent item in request
- Improve deserializer of XML error responses
>>>>>>> ed3647f6

## [0.32.0] - 2018-03-03

- Convert all services to `futures`-based APIs
- Show secret keys and tokens as `"**********"` in `Debug` output
- Ensure list of signed headers is correct when not all headers are signed
- Use ```$AWS_PROFILE``` to obtain default profile name 
- Implement `Default` for `Region`
- Derive Clone for remaining types (affects CloudFront, Route 53 and S3)
- Link to service-specific documentation in generated Cargo manifests
- Change credential expiration for non-temporary credentials to be optional and add support for ```AWS_CREDENTIAL_EXPIRATION``` to EnvironmentProvider
- Improve ContainerProvider to mimic the behavior of the other SDKs by also considering ```AWS_CONTAINER_AUTHORIZATION_TOKEN``` and ```AWS_CONTAINER_CREDENTIALS_FULL_URI```
- Implement per-call timeouts for the `DispatchSignedRequest` trait
- Implement timeouts for `ContainerProvider` and `InstanceMetadataProvider`

## [0.31.0] - 2018-01-21

- Update Rusoto Core ReadMe
- use correct China-northwest region domain
- Fix handling of error responses from Ceph (S3)
- Added integration tests for Ceph and Minio
- Convert metadata keys to lowercase (only affects third party services, Amazon already converts them)
- Allow setting both Region name and endpoint via `Region::Custom`
- Added China-northwest, US-Gov-West & Paris regions
- Switched crategen from rustfmt to rustfmt-nightly
- Removed unused AsciiExt imports
- S3 StreamingBody now has public constructor

## [0.30.0] - 2017-12-02

- Added CloudHSMv2
- Added ResourceGroupsTaggingApi
- Added Lex runtime
- Added Lex Models service
- S3 StreamingBody now implements Read trait
- Added Budgets service
- Send metadata fields to S3

## [0.29.0] - 2017-11-02

- Added CHANGELOG
- Updated CONTRIBUTING to explain PR process
- Added Application Autoscaling service
- Added Athena service
- Added X-Ray service
- Updated Credentials crate to use hyper 0.11 (aka the Async IO Update).
- Added Documentation to Credentials Crate.
- Make Rusoto Core use HTTP Pools to re-use connections.
- Fixed Edge Cases in URI Encoding of Rusoto (double query encoding, +'s in query strings).
- Updated ring dependency
- Added Cloud Directory service
- Added CloudSearch Domain service
- Added GreenGrass service
- Added Elastic Filesystem service
- Fix broken links on the STS documentation
- Use xml::EventWriter to serialize XML payload
- Added Workdocs service
- Added Cognito Sync service
- Added Shield service
- Added Glue service
- Added DynamoDB Accelerator
- Added Discovery service
- Added CodeStar service
- Added Migration Hub service
- Added Marketplace Entitlement service

## [0.28.0] - 2017-08-25

### Added
- Credentials: accept `aws_security_token` for backwards compatibility
- Codegen: add `check` command for missing or outdated services
- API Gateway support
- Mechanical Turk support
- Polly support
- Glacier support
- Header on files that are generated to guide changes the code generation
- AWS Batch support
- Use botocore provided documentation in our crate documentation
- Credentials crate allows unrecognized fields in credentials profile
- Route53 now sends request to the right endpoint
- Route53 integration test
- Streaming download support for S3
- Custom region now supported: used for local DynamoDB and API compatible services such as Minio and Ceph
- Code of Condcut

### Changed
- Moved root Cargo.toml to root of git project to allow git dependency references
- Updated botocore to 1.5.75
- Integration tests now build, but don't run, as part of the CI process
- Credentials crate got dependency upgrades
- REST protocols now sends requests with headers and bodies

### Removed
- Credentials crate no longer retries credential acquiring
- Type aliases removed.  Example: we no longer use `BucketName` which was an alias for `String`.
- travis-cargo from TravisCI builds<|MERGE_RESOLUTION|>--- conflicted
+++ resolved
@@ -5,12 +5,9 @@
 
 - More efficiently and correctly remove scheme from `Region::Custom` endpoints
 - Prevent reactor from hanging indefinitely when using the new tokio release
-<<<<<<< HEAD
 - Fix deserialization for empty JSON responses
-=======
 - Fixed bug in query services where lists had incorrect parent item in request
 - Improve deserializer of XML error responses
->>>>>>> ed3647f6
 
 ## [0.32.0] - 2018-03-03
 
