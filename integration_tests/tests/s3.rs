#![cfg(feature = "s3")]
extern crate futures;
extern crate futures_fs;
extern crate rusoto_core;
extern crate rusoto_s3;
extern crate time;
extern crate env_logger;
extern crate log;
extern crate reqwest;

use std::collections::HashMap;
use std::env;
use std::fs::File;
use std::io::Read;
use time::get_time;

use futures::{Future, Stream};
use futures_fs::FsPool;
use rusoto_core::Region;
use rusoto_core::ProvideAwsCredentials;
use rusoto_core::credential::AwsCredentials;
use rusoto_core::reactor::CredentialsProvider;
use rusoto_s3::{S3, S3Client, HeadObjectRequest, CopyObjectRequest, GetObjectError, GetObjectRequest,
                 PutObjectRequest, DeleteObjectRequest, PutBucketCorsRequest, CORSConfiguration,
                 CORSRule, CreateBucketRequest, DeleteBucketRequest, CreateMultipartUploadRequest,
                 UploadPartRequest, CompleteMultipartUploadRequest, CompletedMultipartUpload,
<<<<<<< HEAD
                 CompletedPart, ListObjectsRequest, ListObjectsV2Request};
use rusoto_s3::util::PreSignedRequest;
=======
                 CompletedPart, ListObjectsRequest, ListObjectsV2Request, StreamingBody};

>>>>>>> f2f88cb3
type TestClient = S3Client;

// Rust is in bad need of an integration test harness
// This creates the S3 resources needed for a suite of tests,
// executes those tests, and then destroys the resources
#[test]
fn test_all_the_things() {
    let _ = env_logger::try_init();

    let region = if let Ok(endpoint) = env::var("S3_ENDPOINT") {
        let region = Region::Custom { name: "us-east-1".to_owned(), endpoint: endpoint.to_owned() };
        println!("picked up non-standard endpoint {:?} from S3_ENDPOINT env. variable", region);
        region
    } else {
        Region::UsEast1
    };

    let client = S3Client::simple(region.clone());
    let credentials = CredentialsProvider::default().credentials().wait().unwrap();

    let test_bucket = format!("rusoto-test-bucket-{}", get_time().sec);
    let filename = format!("test_file_{}", get_time().sec);
    let utf8_filename = format!("test[über]file@{}", get_time().sec);
    let binary_filename = format!("test_file_b{}", get_time().sec);
    let multipart_filename = format!("test_multipart_file_{}", get_time().sec);
    let metadata_filename = format!("test_metadata_file_{}", get_time().sec);

    // get a list of list_buckets
    test_list_buckets(&client);

    // create a bucket for these tests
    test_create_bucket(&client, &test_bucket);

    // list items v2
    list_items_in_bucket(&client, &test_bucket);

    // do a multipart upload
    test_multipart_upload(&client, &test_bucket, &multipart_filename);

    // modify the bucket's CORS properties
    if cfg!(not(feature = "disable_minio_unsupported")) {
        // Minio support: CORS is not implemented by Minio
        test_put_bucket_cors(&client, &test_bucket);
    }

    // PUT an object via buffer (no_credentials is an arbitrary choice)
    test_put_object_with_filename(&client,
                                  &test_bucket,
                                  &filename,
                                  &"tests/sample-data/no_credentials");

    // HEAD the object that was PUT
    test_head_object(&client, &test_bucket, &filename);

    // GET the object
    test_get_object(&client, &test_bucket, &filename);
    test_get_object_range(&client, &test_bucket, &filename);

    // copy the object to change its settings
    test_copy_object(&client, &test_bucket, &filename);

    // UTF8 filenames
    test_put_object_with_filename(&client,
                                  &test_bucket,
                                  &utf8_filename,
                                  &"tests/sample-data/no_credentials");

    test_copy_object_utf8(&client, &test_bucket, &utf8_filename);

    test_delete_object(&client, &test_bucket, &utf8_filename);

    // test failure responses
    test_get_object_no_such_object(&client, &test_bucket, &binary_filename);

    // Binary objects:
    test_put_object_with_filename(&client,
                                  &test_bucket,
                                  &binary_filename,
                                  &"tests/sample-data/binary-file");
    test_get_object(&client, &test_bucket, &binary_filename);

    // PUT an object via stream
    let another_filename = format!("streaming{}", filename);
    test_put_object_stream_with_filename(&client,
                                         &test_bucket,
                                         &another_filename,
                                         &"tests/sample-data/binary-file");

    // metadata tests
    let mut metadata = HashMap::<String, String>::new();
    metadata.insert("rusoto-metadata-some".to_string(), "some-test-value".to_string());
    metadata.insert("rusoto-metadata-none".to_string(), "".to_string());

    test_put_object_with_metadata(&client,
                                  &test_bucket,
                                  &metadata_filename,
                                  &"tests/sample-data/no_credentials",
                                  &metadata);

    test_head_object_with_metadata(&client, &test_bucket, &metadata_filename, &metadata);
    test_get_object_with_metadata(&client, &test_bucket, &metadata_filename, &metadata);

    // list items with paging using list object API v1
    list_items_in_bucket_paged_v1(&client, &test_bucket);

    // list items with paging using list object API v2
    if cfg!(not(feature = "disable_ceph_unsupported")) {
        // Ceph support: this test depends on the list object v2 API which is not implemented by Ceph
        list_items_in_bucket_paged_v2(&client, &test_bucket);
    }

    test_delete_object(&client, &test_bucket, &metadata_filename);
    test_delete_object(&client, &test_bucket, &binary_filename);
    test_delete_object(&client, &test_bucket, &another_filename);

    // DELETE the object
    test_delete_object(&client, &test_bucket, &filename);

    let filename = format!("{}_for_presigned", filename);
    // PUT an object for presigned url
    test_put_object_with_filename(&client,
                                  &test_bucket,
                                  &filename,
                                  &"tests/sample-data/no_credentials");
    // generate a presigned url
    test_get_object_with_presigned_url(&region, &credentials, &test_bucket, &filename);
    test_put_object_with_presigned_url(&region, &credentials, &test_bucket, &filename);
    test_delete_object_with_presigned_url(&region, &credentials, &test_bucket, &filename);

    let utf8_filename = format!("{}_for_presigned", utf8_filename);
    // UTF8 filenames for presigned url
    test_put_object_with_filename(&client,
                                  &test_bucket,
                                  &utf8_filename,
                                  &"tests/sample-data/no_credentials");
    // generate a presigned url
    test_get_object_with_presigned_url(&region, &credentials, &test_bucket, &utf8_filename);
    test_put_object_with_presigned_url(&region, &credentials, &test_bucket, &utf8_filename);
    test_delete_object_with_presigned_url(&region, &credentials, &test_bucket, &utf8_filename);

    // delete the test bucket
    test_delete_bucket(&client, &test_bucket);
}

fn test_multipart_upload(client: &TestClient, bucket: &str, filename: &str) {
    let create_multipart_req = CreateMultipartUploadRequest {
        bucket: bucket.to_owned(),
        key: filename.to_owned(),
        ..Default::default()
    };

    // start the multipart upload and note the upload_id generated
    let response = client.create_multipart_upload(create_multipart_req).sync().expect("Couldn't create multipart upload");
    println!("{:#?}", response);
    let upload_id = response.upload_id.unwrap();

    // create 2 upload parts
    let create_upload_part = |body: Vec<u8>, part_number: i64| -> UploadPartRequest {
        UploadPartRequest {
            body: Some(body.into()),
            bucket: bucket.to_owned(),
            key: filename.to_owned(),
            upload_id: upload_id.to_owned(),
            part_number: part_number,
            ..Default::default()
        }
    };

    // minimum size for a non-final multipart upload part is 5MB
    let part_req1 = create_upload_part(vec!['a' as u8; 1024 * 1024 * 5], 1);
    let part_req2 = create_upload_part("foo".as_bytes().to_vec(), 2);

    // upload 2 parts and note the etags generated for them
    let mut completed_parts = Vec::new();
    for req in vec![part_req1, part_req2].into_iter() {
        let part_number = req.part_number;
        let response = client.upload_part(req).sync().expect("Couldn't upload a file part");
        println!("{:#?}", response);
        completed_parts.push(CompletedPart {
            e_tag: response.e_tag.clone(),
            part_number: Some(part_number),
        });
    }

    // complete the multipart upload with the etags of the parts
    let completed_upload = CompletedMultipartUpload { parts: Some(completed_parts) };

    let complete_req = CompleteMultipartUploadRequest {
        bucket: bucket.to_owned(),
        key: filename.to_owned(),
        upload_id: upload_id.to_owned(),
        multipart_upload: Some(completed_upload),
        ..Default::default()
    };

    let response = client.complete_multipart_upload(complete_req).sync().expect("Couldn't complete multipart upload");
    println!("{:#?}", response);

    // delete the completed file
    test_delete_object(client, bucket, filename);
}

fn test_create_bucket(client: &TestClient, bucket: &str) {
    let create_bucket_req = CreateBucketRequest { bucket: bucket.to_owned(), ..Default::default() };

    let result = client.create_bucket(create_bucket_req).sync().expect("Couldn't create bucket");
    println!("{:#?}", result);
}

fn test_delete_bucket(client: &TestClient, bucket: &str) {
    let delete_bucket_req = DeleteBucketRequest { bucket: bucket.to_owned(), ..Default::default() };

    let result = client.delete_bucket(delete_bucket_req).sync().expect("Couldn't delete bucket");
    println!("{:#?}", result);
}

fn test_put_object_with_filename(client: &TestClient,
                                 bucket: &str,
                                 dest_filename: &str,
                                 local_filename: &str) {
    let mut f = File::open(local_filename).unwrap();
    let mut contents: Vec<u8> = Vec::new();
    match f.read_to_end(&mut contents) {
        Err(why) => panic!("Error opening file to send to S3: {}", why),
        Ok(_) => {
            let req = PutObjectRequest {
                bucket: bucket.to_owned(),
                key: dest_filename.to_owned(),
                body: Some(contents.into()),
                ..Default::default()
            };
            let result = client.put_object(req).sync().expect("Couldn't PUT object");
            println!("{:#?}", result);
        }
    }
}

fn test_put_object_stream_with_filename(client: &TestClient,
                                        bucket: &str,
                                        dest_filename: &str,
                                        local_filename: &str) {
    let meta = ::std::fs::metadata(local_filename).unwrap();
    let fs = FsPool::default();
    let read_stream = fs.read(local_filename.to_owned());
    let req = PutObjectRequest {
        bucket: bucket.to_owned(),
        key: dest_filename.to_owned(),
        content_length: Some(meta.len() as i64),
        body: Some(StreamingBody::new(read_stream.map(|bytes| bytes.to_vec()))),
        ..Default::default()
    };
    let result = client.put_object(req).sync().expect("Couldn't PUT object");
    println!("{:#?}", result);
}

fn test_head_object(client: &TestClient, bucket: &str, filename: &str) {
    let head_req = HeadObjectRequest {
        bucket: bucket.to_owned(),
        key: filename.to_owned(),
        ..Default::default()
    };

    let result = client.head_object(head_req).sync().expect("Couldn't HEAD object");
    println!("{:#?}", result);
}

fn test_get_object(client: &TestClient, bucket: &str, filename: &str) {
    let get_req = GetObjectRequest {
        bucket: bucket.to_owned(),
        key: filename.to_owned(),
        ..Default::default()
    };

    let result = client.get_object(get_req).sync().expect("Couldn't GET object");
    println!("get object result: {:#?}", result);

    let stream = result.body.unwrap();
    let body = stream.concat2().wait().unwrap();

    assert!(body.len() > 0);
}

fn test_get_object_no_such_object(client: &TestClient, bucket: &str, filename: &str) {
    let get_req = GetObjectRequest {
        bucket: bucket.to_owned(),
        key: filename.to_owned(),
        ..Default::default()
    };

    match client.get_object(get_req).sync() {
        Err(GetObjectError::NoSuchKey(_)) => (),
        r => panic!("unexpected response {:?}", r)
    };
}

fn test_get_object_range(client: &TestClient, bucket: &str, filename: &str) {
    let get_req = GetObjectRequest {
        bucket: bucket.to_owned(),
        key: filename.to_owned(),
        range: Some("bytes=0-1".to_owned()),
        ..Default::default()
    };

    let result = client.get_object(get_req).sync().expect("Couldn't GET object (range)");
    println!("\nget object range result: {:#?}", result);
    assert_eq!(result.content_length.unwrap(), 2);
}

fn test_copy_object(client: &TestClient, bucket: &str, filename: &str) {
    let req = CopyObjectRequest {
        bucket: bucket.to_owned(),
        key: filename.to_owned(),
        copy_source: format!("{}/{}", bucket, filename),
        cache_control: Some("max-age=123".to_owned()),
        content_type: Some("application/json".to_owned()),
        metadata_directive: Some("REPLACE".to_owned()),
        ..Default::default()
    };

    let result = client.copy_object(req).sync().expect("Couldn't copy object");
    println!("{:#?}", result);
}

fn test_copy_object_utf8(client: &TestClient, bucket: &str, filename: &str) {
    let req = CopyObjectRequest {
        bucket: bucket.to_owned(),
        key: format!("{}", filename.to_owned()),
        copy_source: rusoto_s3::util::encode_key(format!("{}/{}", bucket, filename)),
        cache_control: Some("max-age=123".to_owned()),
        content_type: Some("application/json".to_owned()),
        metadata_directive: Some("REPLACE".to_owned()),
        ..Default::default()
    };

    let result = client.copy_object(req).sync().expect("Couldn't copy object (utf8)");
    println!("{:#?}", result);
}

fn test_delete_object(client: &TestClient, bucket: &str, filename: &str) {
    let del_req = DeleteObjectRequest {
        bucket: bucket.to_owned(),
        key: filename.to_owned(),
        ..Default::default()
    };

    let result = client.delete_object(del_req).sync().expect("Couldn't delete object");
    println!("{:#?}", result);
}

fn test_list_buckets(client: &TestClient) {
    let result = client.list_buckets().sync().expect("Couldn't list buckets");
    println!("\nbuckets available: {:#?}", result);
}

fn list_items_in_bucket(client: &TestClient, bucket: &str) {
    let list_obj_req = ListObjectsV2Request {
        bucket: bucket.to_owned(),
        start_after: Some("foo".to_owned()),
        ..Default::default()
    };
    let result = client.list_objects_v2(list_obj_req).sync().expect("Couldn't list items in bucket (v2)");
    println!("Items in bucket: {:#?}", result);
}

fn list_items_in_bucket_paged_v1(client: &TestClient, bucket: &str) {
    let mut list_request = ListObjectsRequest {
        delimiter: Some("/".to_owned()),
        bucket: bucket.to_owned(),
        max_keys: Some(2),
        ..Default::default()
    };

    let response1 = client.list_objects(list_request.clone()).sync().expect("list objects failed");
    println!("Items in bucket, page 1: {:#?}", response1);
    let contents1 = response1.contents.unwrap();
    assert!(response1.is_truncated.unwrap());
    assert_eq!(contents1.len(), 2);

    list_request.marker = Some(response1.next_marker.unwrap());
    list_request.max_keys = Some(1000);
    let response2 = client.list_objects(list_request).sync().expect("list objects failed");
    println!("Items in buckut, page 2: {:#?}", response2);
    let contents2 = response2.contents.unwrap();
    assert!(!response2.is_truncated.unwrap());
    assert!(contents1[1].key.as_ref().unwrap() < contents2[0].key.as_ref().unwrap());
}

// Assuming there's already more than three item in our test bucket:
fn list_items_in_bucket_paged_v2(client: &TestClient, bucket: &str) {
    let mut list_obj_req = ListObjectsV2Request {
        bucket: bucket.to_owned(),
        max_keys: Some(1),
        ..Default::default()
    };
    let result1 = client.list_objects_v2(list_obj_req.clone()).sync().expect("list objects v2 failed");
    println!("Items in bucket, page 1: {:#?}", result1);
    assert!(result1.next_continuation_token.is_some());

    list_obj_req.continuation_token = result1.next_continuation_token;
    let result2 = client.list_objects_v2(list_obj_req).sync().expect("list objects v2 paging failed");
    println!("Items in bucket, page 2: {:#?}", result2);
    // For the second call it the token is in `continuation_token` not `next_continuation_token`
    assert!(result2.continuation_token.is_some());
    assert!(
        result1.contents.unwrap()[0].key.as_ref().unwrap()
            < result2.contents.unwrap()[0].key.as_ref().unwrap()
    );
}

fn test_put_bucket_cors(client: &TestClient, bucket: &str) {
    let cors_rules =
        vec![CORSRule {
                 allowed_methods: vec!["PUT".to_owned(), "POST".to_owned(), "DELETE".to_owned()],
                 allowed_origins: vec!["http://www.example.com".to_owned()],
                 allowed_headers: Some(vec!["*".to_owned()]),
                 max_age_seconds: Some(3000),
                 expose_headers: Some(vec!["x-amz-server-side-encryption".to_owned()]),
                 ..Default::default()
             }];

    let cors_configuration = CORSConfiguration { cors_rules: cors_rules };

    let req = PutBucketCorsRequest {
        bucket: bucket.to_owned(),
        cors_configuration: cors_configuration,
        ..Default::default()
    };

    let result = client.put_bucket_cors(req).sync().expect("Couldn't apply bucket CORS");
    println!("{:#?}", result);
}

fn test_put_object_with_metadata(client: &TestClient,
                                 bucket: &str,
                                 dest_filename: &str,
                                 local_filename: &str,
                                 metadata: &HashMap<String,String>) {

    let mut f = File::open(local_filename).unwrap();
    let mut contents: Vec<u8> = Vec::new();
    match f.read_to_end(&mut contents) {
        Err(why) => panic!("Error opening file to send to S3: {}", why),
        Ok(_) => {
            let req = PutObjectRequest {
                bucket: bucket.to_owned(),
                key: dest_filename.to_owned(),
                body: Some(contents.into()),
                metadata: Some(metadata.clone()),
                ..Default::default()
            };
            let result = client.put_object(req).sync().expect("Couldn't PUT object");
            println!("{:#?}", result);
        }
    }
}

fn test_head_object_with_metadata(client: &TestClient, bucket: &str, filename: &str, metadata: &HashMap<String,String>) {
    let head_req = HeadObjectRequest {
        bucket: bucket.to_owned(),
        key: filename.to_owned(),
        ..Default::default()
    };

    let result = client.head_object(head_req).sync().expect("Couldn't HEAD object");
    println!("{:#?}", result);

    let head_metadata = result.metadata.as_ref().expect("No metadata available");
    assert_eq!(metadata, head_metadata);
}

fn test_get_object_with_metadata(client: &TestClient, bucket: &str, filename: &str, metadata: &HashMap<String,String>) {
    let get_req = GetObjectRequest {
        bucket: bucket.to_owned(),
        key: filename.to_owned(),
        ..Default::default()
    };

    let result = client.get_object(get_req).sync().expect("Couldn't GET object");
    println!("get object result: {:#?}", result);

    let head_metadata = result.metadata.as_ref().expect("No metadata available");
    assert_eq!(metadata, head_metadata);
}

fn test_get_object_with_presigned_url(region: &Region, credentials: &AwsCredentials, bucket: &str, filename: &str) {
    let req = GetObjectRequest {
        bucket: bucket.to_owned(),
        key: filename.to_owned(),
        ..Default::default()
    };
    let presigned_url = req.get_presigned_url(region, credentials);
    println!("get object presigned url: {:#?}", presigned_url);
    let mut res = reqwest::get(&presigned_url).unwrap();
    assert_eq!(res.status(), reqwest::StatusCode::Ok);
    let size = res.headers().get::<reqwest::header::ContentLength>().map(|ct_len| **ct_len).unwrap_or(0);
    assert!(size > 0);
    let mut buf: Vec<u8> = vec![];
    res.copy_to(&mut buf).unwrap();
    assert!(buf.len() > 0);
}

fn test_put_object_with_presigned_url(region: &Region, credentials: &AwsCredentials, bucket: &str, filename: &str) {
    let req = PutObjectRequest {
        bucket: bucket.to_owned(),
        key: filename.to_owned(),
        ..Default::default()
    };
    let presigned_url = req.get_presigned_url(region, credentials);
    println!("put object presigned url: {:#?}", presigned_url);
    let mut map = HashMap::new();
    map.insert("test", "data");
    let client = reqwest::Client::new();
    let res = client.put(&presigned_url).json(&map).send().unwrap();
    assert_eq!(res.status(), reqwest::StatusCode::Ok);
}

fn test_delete_object_with_presigned_url(region: &Region, credentials: &AwsCredentials, bucket: &str, filename: &str) {
    let req = DeleteObjectRequest {
        bucket: bucket.to_owned(),
        key: filename.to_owned(),
        ..Default::default()
    };
    let presigned_url = req.get_presigned_url(region, credentials);
    println!("delete object presigned url: {:#?}", presigned_url);
    let client = reqwest::Client::new();
    let res = client.delete(&presigned_url).send().unwrap();
    assert_eq!(res.status(), reqwest::StatusCode::NoContent);
}<|MERGE_RESOLUTION|>--- conflicted
+++ resolved
@@ -20,17 +20,13 @@
 use rusoto_core::ProvideAwsCredentials;
 use rusoto_core::credential::AwsCredentials;
 use rusoto_core::reactor::CredentialsProvider;
+use rusoto_s3::util::PreSignedRequest;
 use rusoto_s3::{S3, S3Client, HeadObjectRequest, CopyObjectRequest, GetObjectError, GetObjectRequest,
                  PutObjectRequest, DeleteObjectRequest, PutBucketCorsRequest, CORSConfiguration,
                  CORSRule, CreateBucketRequest, DeleteBucketRequest, CreateMultipartUploadRequest,
                  UploadPartRequest, CompleteMultipartUploadRequest, CompletedMultipartUpload,
-<<<<<<< HEAD
-                 CompletedPart, ListObjectsRequest, ListObjectsV2Request};
-use rusoto_s3::util::PreSignedRequest;
-=======
                  CompletedPart, ListObjectsRequest, ListObjectsV2Request, StreamingBody};
 
->>>>>>> f2f88cb3
 type TestClient = S3Client;
 
 // Rust is in bad need of an integration test harness
